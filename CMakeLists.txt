#  minimum required cmake version: 3.1.0
cmake_minimum_required(VERSION 3.1.0)

project(librealsense2)

macro(info msg)
    message(STATUS "Info: ${msg}")
endmacro()

macro(infoValue variableName)
    info("${variableName}=\${${variableName}}")
endmacro()

##################################################################
# Parse librealsense version and assign it to CMake variables    #
# This function parses librealsense public API header file, rs.h #
# and retrieves version numbers embedded in the source code.     #
# Since the function relies on hard-coded variables, it is prone #
# for failures should these constants be modified in future      #
##################################################################
function(assign_version_property VER_COMPONENT)
    file(STRINGS "./include/librealsense2/rs.h" REALSENSE_VERSION_${VER_COMPONENT} REGEX "#define RS2_API_${VER_COMPONENT}_VERSION")
    separate_arguments(REALSENSE_VERSION_${VER_COMPONENT})
    list(GET REALSENSE_VERSION_${VER_COMPONENT} -1 tmp)
    if (tmp LESS 0)
        message( FATAL_ERROR "Could not obtain valid Librealsense version ${VER_COMPONENT} component - actual value is ${tmp}" )
    endif()
    set(REALSENSE_VERSION_${VER_COMPONENT} ${tmp} PARENT_SCOPE)
endfunction()

set(REALSENSE_VERSION_MAJOR -1)
set(REALSENSE_VERSION_MINOR -1)
set(REALSENSE_VERSION_PATCH -1)
assign_version_property(MAJOR)
assign_version_property(MINOR)
assign_version_property(PATCH)
set(REALSENSE_VERSION_STRING ${REALSENSE_VERSION_MAJOR}.${REALSENSE_VERSION_MINOR}.${REALSENSE_VERSION_PATCH})
infoValue(REALSENSE_VERSION_STRING)

# Save the command line compile commands in the build output
set(CMAKE_EXPORT_COMPILE_COMMANDS 1)
# View the makefile commands during build
#set(CMAKE_VERBOSE_MAKEFILE on)

include(CheckCXXCompilerFlag)
CHECK_CXX_COMPILER_FLAG("-std=c++11" COMPILER_SUPPORTS_CXX11)
CHECK_CXX_COMPILER_FLAG("-std=c++0x" COMPILER_SUPPORTS_CXX0X)
if(COMPILER_SUPPORTS_CXX11)
    set(CMAKE_CXX_FLAGS "${CMAKE_CXX_FLAGS} -std=c++11")
elseif(COMPILER_SUPPORTS_CXX0X)
    set(CMAKE_CXX_FLAGS "${CMAKE_CXX_FLAGS} -std=c++0x")
endif()

option(BUILD_WITH_OPENMP "Use OpenMP" ON)
if(BUILD_WITH_OPENMP)
    find_package(OpenMP)
    if(NOT OPENMP_FOUND)
        message(FATAL_ERROR "\n\n OpenMP package is missing!\n\n")
    else()
        set(CMAKE_C_FLAGS "${CMAKE_C_FLAGS} ${OpenMP_C_FLAGS}")
        set(CMAKE_CXX_FLAGS "${CMAKE_CXX_FLAGS} ${OpenMP_CXX_FLAGS}")
        set(CMAKE_EXE_LINKER_FLAGS "${CMAKE_EXE_LINKER_FLAGS} ${OpenMP_EXE_LINKER_FLAGS}")
    endif()
endif()

list(APPEND CMAKE_MODULE_PATH ${CMAKE_CURRENT_SOURCE_DIR}/CMake)

set(REALSENSE_CPP
    src/environment.cpp
    src/device_hub.cpp
    src/pipeline.cpp
    src/archive.cpp
    src/context.cpp
    src/device.cpp
    src/sensor.cpp
    src/algo.cpp
    src/sync.cpp
    src/stream.cpp
    src/option.cpp
    src/error-handling.cpp
    src/hw-monitor.cpp
    src/image.cpp
    src/ivcam/ivcam-private.cpp
    src/log.cpp
    src/rs.cpp
    src/ivcam/sr300.cpp
    src/types.cpp
    src/linux/backend-v4l2.cpp
    src/linux/backend-hid.cpp
    src/backend.cpp
    src/verify.c
<<<<<<< HEAD
    src/proc/align.cpp
    src/proc/colorizer.cpp
    src/proc/pointcloud.cpp
    src/proc/synthetic-stream.cpp
=======
    src/processing_block.cpp
    src/syncer_processing_block.cpp
    src/align.cpp
    src/colorizer.cpp
>>>>>>> 625b20cf
    src/source.cpp
    src/decimation_filter.cpp
    src/ds5/ds5-options.cpp
    src/ds5/ds5-timestamp.cpp
    src/ds5/ds5-private.cpp
    src/ds5/ds5-motion.cpp
    src/ds5/ds5-rolling-shutter.cpp
    src/ds5/ds5-device.cpp
    src/ds5/ds5-color.cpp
    src/ds5/ds5-active.cpp
    src/ds5/ds5-factory.cpp
    src/win/win-helpers.cpp
    src/win/win-uvc.cpp
    src/win/win-usb.cpp
    src/win/win-hid.cpp
    src/win/win-backend.cpp


    src/ds5/advanced_mode/rs_advanced_mode.cpp
    src/ds5/advanced_mode/presets.cpp
    src/ds5/advanced_mode/advanced_mode.cpp

    third-party/easyloggingpp/src/easylogging++.cc
    third-party/sqlite/sqlite3.c

    src/mock/sql.cpp
    src/mock/recorder.cpp

    src/media/record/record_device.cpp
    src/media/record/record_sensor.cpp
    src/media/playback/playback_device.cpp
    src/media/playback/playback_sensor.cpp
    )

set(REALSENSE_HPP
    include/librealsense2/rs.hpp
    include/librealsense2/rs.h

    include/librealsense2/h/rs_types.h
    include/librealsense2/h/rs_context.h
    include/librealsense2/h/rs_device.h
    include/librealsense2/h/rs_frame.h
    include/librealsense2/h/rs_option.h
    include/librealsense2/h/rs_processing.h
    include/librealsense2/h/rs_record_playback.h
    include/librealsense2/h/rs_sensor.h
    include/librealsense2/h/rs_internal.h
    include/librealsense2/h/rs_pipeline.h

    include/librealsense2/hpp/rs_types.hpp
    include/librealsense2/hpp/rs_context.hpp
    include/librealsense2/hpp/rs_device.hpp
    include/librealsense2/hpp/rs_frame.hpp
    include/librealsense2/hpp/rs_processing.hpp
    include/librealsense2/hpp/rs_record_playback.hpp
    include/librealsense2/hpp/rs_sensor.hpp
    include/librealsense2/hpp/rs_internal.hpp
    include/librealsense2/hpp/rs_pipeline.hpp

    include/librealsense2/rsutil.h
    include/librealsense2/rs_advanced_mode.h
    include/librealsense2/rs_advanced_mode.hpp
    include/librealsense2/h/rs_advanced_mode_command.h

    src/res/resource.h

    src/core/streaming.h
    src/core/debug.h
    src/core/advanced_mode.h
    src/core/roi.h
    src/core/motion.h
    src/core/video.h
    src/core/options.h
    src/core/info.h
    src/core/extension.h
    src/core/processing.h

    src/environment.h
    src/device_hub.h
    src/pipeline.h
    src/config.h
    src/archive.h
    src/concurrency.h
    src/context.h
    src/sensor.h
    src/sync.h
    src/syncer_processing_block.h
    src/sensor.h
    src/stream.h
<<<<<<< HEAD
    src/proc/align.h
    src/proc/colorizer.h
    src/proc/pointcloud.h
    src/proc/synthetic-stream.h
=======
    src/processing_block.h
    src/align.h
    src/colorizer.h
    src/decimation_filter.h
>>>>>>> 625b20cf
    src/algo.h
    src/option.h
    src/metadata.h
    src/metadata-parser.h
    src/error-handling.h
    src/hw-monitor.h
    src/image.h
    src/source.h
    src/ivcam/ivcam-private.h
    src/types.h
    src/backend.h
    src/device.h
    src/ivcam/sr300.h
    src/ds5/ds5-factory.h
    src/ds5/ds5-device.h
    src/ds5/ds5-options.h
    src/ds5/ds5-private.h
    src/ds5/ds5-timestamp.h
    src/ds5/ds5-active.h
    src/ds5/ds5-motion.h
    src/ds5/ds5-rolling-shutter.h
    src/ds5/ds5-color.h
    src/linux/backend-v4l2.h
    src/linux/backend-hid.h
    src/win/win-helpers.h
    src/win/win-uvc.h
    src/win/win-usb.h
    src/win/win-hid.h
    src/win/win-backend.h
    src/api.h
    src/core/serialization.h

    src/media/record/record_device.h
    src/media/record/record_sensor.h
    src/media/playback/playback_device.h
    src/media/playback/playback_sensor.h
    src/media/ros/ros_reader.h
    src/media/ros/ros_writer.h

    src/ds5/advanced_mode/json_loader.hpp
    src/ds5/advanced_mode/presets.h

    third-party/easyloggingpp/src/easylogging++.h
    third-party/sqlite/sqlite3.h
    src/mock/sql.h
    src/mock/recorder.h

    src/media/ros/ros_file_format.h
)

# Add additional include directories to allow file to include rosbag headers
include(${CMAKE_CURRENT_LIST_DIR}/third-party/realsense-file/config.cmake)
include_directories(
        ${ROSBAG_HEADER_DIRS}
        ${BOOST_INCLUDE_PATH}
        ${LZ4_INCLUDE_PATH}
)

if(WIN32)
    source_group("Source Files\\Backend" FILES
        src/win/win-helpers.cpp
        src/win/win-uvc.cpp
        src/win/win-usb.cpp
        src/win/win-hid.cpp
        src/win/win-backend.cpp
        src/linux/backend-v4l2.cpp
        src/linux/backend-hid.cpp
        src/backend.cpp
        )

    source_group("Source Files\\Logging" FILES
        third-party/easyloggingpp/src/easylogging++.cc
        src/log.cpp
        )

    source_group("Source Files\\Media" FILES
        src/media/record/record_device.cpp
        src/media/record/record_sensor.cpp
        src/media/playback/playback_device.cpp
        src/media/playback/playback_sensor.cpp
        )

    source_group("Header Files\\Backend" FILES
        src/win/win-helpers.h
        src/win/win-uvc.h
        src/win/win-usb.h
        src/win/win-hid.h
        src/win/win-backend.h
        src/linux/backend-v4l2.h
        src/linux/backend-hid.h
        src/backend.h)

    source_group("Header Files\\API" FILES
        include/librealsense2/rs.hpp
        include/librealsense2/rs.h
        CMake/realsense.def
        )

    source_group("Header Files\\API\\C Headers" FILES
        include/librealsense2/h/rs_context.h
        include/librealsense2/h/rs_device.h
        include/librealsense2/h/rs_frame.h
        include/librealsense2/h/rs_types.h
        include/librealsense2/h/rs_sensor.h
        include/librealsense2/h/rs_option.h
        include/librealsense2/h/rs_processing.h
        include/librealsense2/h/rs_record_playback.h
        include/librealsense2/h/rs_pipeline.h
        include/librealsense2/h/rs_streaming.h
        include/librealsense2/h/rs_internal.h

        include/librealsense2/rsutil.h
        include/librealsense2/rs_advanced_mode.h
        include/librealsense2/h/rs_advanced_mode_command.h
        )

    source_group("Header Files\\API\\C++ Headers" FILES
        include/librealsense2/hpp/rs_types.hpp
        include/librealsense2/hpp/rs_context.hpp
        include/librealsense2/hpp/rs_device.hpp
        include/librealsense2/hpp/rs_frame.hpp
        include/librealsense2/hpp/rs_processing.hpp
        include/librealsense2/hpp/rs_pipeline.hpp
        include/librealsense2/hpp/rs_record_playback.hpp
        include/librealsense2/hpp/rs_sensor.hpp
        include/librealsense2/hpp/rs_internal.hpp

        include/librealsense2/rs_advanced_mode.hpp
        )

    source_group("Header Files\\Recorder" FILES
        third-party/sqlite/sqlite3.h
        src/mock/sql.h
        src/mock/recorder.h
        )

    source_group("Source Files\\Recorder" FILES
        third-party/sqlite/sqlite3.c
        src/mock/sql.cpp
        src/mock/recorder.cpp
        )

    source_group("Source Files\\API" FILES
        src/rs.cpp
        src/verify.c
        src/ds5/advanced_mode/rs_advanced_mode.cpp
        )

    source_group("Header Files\\Media" FILES
        src/media/record/record_device.h
        src/media/record/record_sensor.h
        src/media/playback/playback_device.h
        src/media/playback/playback_sensor.h
        )
    source_group("Header Files\\Media\\Ros Serializer" FILES
        src/media/ros/ros_reader.h
        src/media/ros/ros_writer.h
        src/media/ros/ros_file_format.h
        )

    source_group("Source Files\\Devices" FILES
        src/ds5/ds5-device.cpp
        src/ds5/ds5-factory.cpp
        src/ds5/ds5-options.cpp
        src/ds5/ds5-private.cpp
        src/ds5/ds5-timestamp.cpp
        src/ds5/ds5-motion.cpp
        src/ds5/ds5-rolling-shutter.cpp
        src/ds5/ds5-color.cpp
        src/ds5/ds5-active.cpp
        src/ivcam/sr300.cpp
        src/ivcam/ivcam-private.cpp
        )

    source_group("Source Files\\Devices\\Advanced Mode" FILES
        src/ds5/advanced_mode/rs_advanced_mode.cpp
        src/ds5/advanced_mode/presets.cpp
        src/ds5/advanced_mode/advanced_mode.cpp
        )

    source_group("Header Files\\Devices\\Advanced Mode" FILES
        src/ds5/advanced_mode/json_loader.hpp
        src/ds5/advanced_mode/presets.h
        )

    source_group("Header Files\\Devices" FILES
        src/ds5/ds5-device.h
        src/ds5/ds5-options.h
        src/ds5/ds5-private.h
        src/ds5/ds5-timestamp.h
        src/ds5/ds5-factory.h
        src/ds5/ds5-active.h
        src/ds5/ds5-motion.h
        src/ds5/ds5-rolling-shutter.h
        src/ds5/ds5-color.h
        src/ivcam/sr300.h
        src/ivcam/ivcam-private.h
        )

    source_group("Header Files\\Core" FILES
        src/core/streaming.h
        src/core/debug.h
        src/core/roi.h
        src/core/video.h
        src/core/motion.h
        src/core/info.h
        src/core/options.h
        src/core/extension.h
        src/core/processing.h
        )

    source_group("Header Files\\Logging" FILES
        third-party/easyloggingpp/src/easylogging++.h
        )

    source_group("Source Files\\Processing Blocks" FILES
<<<<<<< HEAD
        src/proc/colorizer.cpp
        src/proc/synthetic-stream.cpp
        src/proc/align.cpp
        src/proc/pointcloud.cpp
        )

    source_group("Header Files\\Processing Blocks" FILES
        src/proc/colorizer.h
        src/proc/align.h
        src/proc/pointcloud.h
        src/proc/synthetic-stream.h
=======
        src/processing_block.cpp
        src/colorizer.cpp
        src/align.cpp
        src/decimation_filter.cpp
        src/syncer_processing_block.cpp
        )

    source_group("Header Files\\Processing Blocks" FILES
        src/processing_block.h
        src/colorizer.h
        src/align.h
        src/decimation_filter.h
        src/syncer_processing_block.h
>>>>>>> 625b20cf
        )

    foreach(flag_var
            CMAKE_CXX_FLAGS CMAKE_CXX_FLAGS_DEBUG CMAKE_CXX_FLAGS_RELEASE
            CMAKE_CXX_FLAGS_MINSIZEREL CMAKE_CXX_FLAGS_RELWITHDEBINFO
            CMAKE_C_FLAGS CMAKE_C_FLAGS_DEBUG CMAKE_C_FLAGS_RELEASE
            CMAKE_C_FLAGS_MINSIZEREL CMAKE_C_FLAGS_RELWITHDEBINFO)
        if(${flag_var} MATCHES "/MD")
            string(REGEX REPLACE "/MD" "/MT" ${flag_var} "${${flag_var}}")
        endif(${flag_var} MATCHES "/MD")
    endforeach(flag_var)
else()

endif()

option(FORCE_LIBUVC "Explicitly turn-on libuvc backend" OFF)

if(WIN32)
    set(BACKEND RS2_USE_WMF_BACKEND)
    set(REALSENSE_DEF CMake/realsense.def)
    # Makes VS15 find the DLL when trying to run examples/tests
    set(CMAKE_LIBRARY_OUTPUT_DIRECTORY ${CMAKE_BINARY_DIR})
    set(CMAKE_RUNTIME_OUTPUT_DIRECTORY ${CMAKE_BINARY_DIR})
    # build with multiple cores
    set(CMAKE_CXX_FLAGS "${CMAKE_CXX_FLAGS} /MP")
    set(CMAKE_C_FLAGS "${CMAKE_C_FLAGS} /MP")
    add_definitions(-D__SSSE3__ -D_CRT_SECURE_NO_WARNINGS)

    set_property(GLOBAL PROPERTY USE_FOLDERS ON)
elseif(APPLE)
    set(FORCE_LIBUVC ON)
else()
    set(BACKEND RS2_USE_V4L2_BACKEND)
endif()

if(FORCE_LIBUVC)
    set(BACKEND RS2_USE_LIBUVC_BACKEND)
    
    list(APPEND REALSENSE_CPP
    src/libuvc/ctrl.c
    src/libuvc/ctrl-gen.c
    src/libuvc/device.c
    src/libuvc/diag.c
    src/libuvc/frame.c
    src/libuvc/init.c
    src/libuvc/misc.c
    src/libuvc/stream.c
	src/libuvc/libuvc.cpp
	)
	
	list(APPEND REALSENSE_HPP
    src/libuvc/libuvc.h
    src/libuvc/libuvc_internal.h
    src/libuvc/utlist.h
    src/libuvc/libuvc_config.h
	)
	
	message( WARNING "Using libuvc!" )
endif()

if (MSVC)
    set(CMAKE_CXX_FLAGS "${CMAKE_CXX_FLAGS} /bigobj /wd4819")
    add_definitions(-D_UNICODE)
endif()

add_definitions(-D${BACKEND} -DUNICODE)

if(ANDROID)
    set(ANDROID_STL "c++_static")

    set(CMAKE_C_FLAGS   "${CMAKE_C_FLAGS}   -fPIC -pedantic -g -D_BSD_SOURCE")
    set(CMAKE_CXX_FLAGS "${CMAKE_CXX_FLAGS} -fPIC -pedantic -g -Wno-missing-field-initializers")
    set(CMAKE_CXX_FLAGS "${CMAKE_CXX_FLAGS} -Wno-switch -Wno-multichar")

    set(LIBUSB1_INCLUDE_DIRS "${CMAKE_CURRENT_SOURCE_DIR}/third_party/libusb/libusb")
    set(LIBUSB1_LIBRARY_DIRS "${CMAKE_CURRENT_SOURCE_DIR}/third_party/libusb/android/libs/${ANDROID_NDK_ABI_NAME}")
    set(LIBUSB1_LIBRARIES "usb1.0")

    include_directories(SYSTEM ${LIBUSB1_INCLUDE_DIRS})
    link_directories(${LIBUSB1_LIBRARY_DIRS})
elseif(UNIX)
    find_package(PkgConfig)
    if(NOT PKG_CONFIG_FOUND)
        message(FATAL_ERROR "\n\n PkgConfig package is missing!\n\n")
    endif()

    find_package (Threads REQUIRED)
    list(APPEND librealsense_PKG_DEPS "Threads")

    pkg_search_module(LIBUSB1 REQUIRED libusb-1.0)
    if(LIBUSB1_FOUND)
        include_directories(SYSTEM ${LIBUSB1_INCLUDE_DIRS})
        link_directories(${LIBUSB1_LIBRARY_DIRS})
        list(APPEND librealsense_PKG_DEPS "libusb-1.0")
    else()
        message( FATAL_ERROR "Failed to find libusb-1.0" )
    endif(LIBUSB1_FOUND)

    set(CMAKE_C_FLAGS   "${CMAKE_C_FLAGS}   -fPIC -pedantic -g -D_BSD_SOURCE")
    set(CMAKE_CXX_FLAGS "${CMAKE_CXX_FLAGS} -fPIC -pedantic -g -Wno-missing-field-initializers")
    set(CMAKE_CXX_FLAGS "${CMAKE_CXX_FLAGS} -Wno-switch -Wno-multichar")

    execute_process(COMMAND ${CMAKE_C_COMPILER} -dumpmachine OUTPUT_VARIABLE MACHINE)
    if(${MACHINE} MATCHES "arm-linux-gnueabihf")
      set(CMAKE_C_FLAGS   "${CMAKE_C_FLAGS}   -mfpu=neon -mfloat-abi=hard -ftree-vectorize")
      set(CMAKE_CXX_FLAGS "${CMAKE_CXX_FLAGS} -mfpu=neon -mfloat-abi=hard -ftree-vectorize")
    elseif(${MACHINE} MATCHES "aarch64-linux-gnu")
      set(CMAKE_C_FLAGS   "${CMAKE_C_FLAGS}   -mstrict-align -ftree-vectorize")
      set(CMAKE_CXX_FLAGS "${CMAKE_CXX_FLAGS} -mstrict-align -ftree-vectorize")
    else(${MACHINE} MATCHES "arm-linux-gnueabihf")
      set(CMAKE_C_FLAGS   "${CMAKE_C_FLAGS}   -mssse3")
      set(CMAKE_CXX_FLAGS "${CMAKE_CXX_FLAGS} -mssse3")
    endif(${MACHINE} MATCHES "arm-linux-gnueabihf")
endif()

# Set CMAKE_INSTALL_* if not defined
include(GNUInstallDirs)

option(TRACE_API "Log all C API calls" OFF)
if(TRACE_API)
    add_definitions(-DTRACE_API)
endif()

option(HWM_OVER_XU "Send HWM commands over UVC XU control" ON)
if(HWM_OVER_XU)
    add_definitions(-DHWM_OVER_XU)
endif()

add_subdirectory(third-party/realsense-file)

option(BUILD_SHARED_LIBS "Build shared library" ON)
if(BUILD_SHARED_LIBS)
    if(WIN32)
        add_library(realsense2 SHARED
            ${REALSENSE_CPP} ${REALSENSE_HPP} ${REALSENSE_DEF}
            src/res/resource.h
            src/res/librealsense.rc)

        source_group("Resources" FILES
        src/res/resource.h
        src/res/librealsense.rc
        )
    else()
        add_library(realsense2 SHARED ${REALSENSE_CPP} ${REALSENSE_HPP} ${REALSENSE_DEF})
    endif()
else()
    add_library(realsense2 STATIC ${REALSENSE_CPP} ${REALSENSE_HPP})
endif()

set_target_properties(realsense2 PROPERTIES VERSION ${REALSENSE_VERSION_STRING}
                                SOVERSION ${REALSENSE_VERSION_MAJOR})
target_link_libraries(realsense2 realsense-file ${LIBUSB1_LIBRARIES} ${CMAKE_THREAD_LIBS_INIT})
list(APPEND librealsense_PKG_LIBS ${CMAKE_THREAD_LIBS_INIT})

add_definitions(-DELPP_THREAD_SAFE)
add_definitions(-DELPP_NO_DEFAULT_LOG_FILE)
include_directories(realsense2 src)

set_target_properties (realsense2 PROPERTIES
    FOLDER Library
)

set(LRS_LIB_NAME realsense2)

target_include_directories(realsense2 PUBLIC $<BUILD_INTERFACE:${CMAKE_CURRENT_SOURCE_DIR}/include>
                                            $<INSTALL_INTERFACE:include>
                                     PRIVATE ${LIBUSB1_INCLUDE_DIRS})

set(CMAKECONFIG_INSTALL_DIR "${CMAKE_INSTALL_LIBDIR}/cmake/realsense2")

install(TARGETS realsense2
EXPORT realsense2Targets
RUNTIME DESTINATION ${CMAKE_INSTALL_BINDIR}
LIBRARY DESTINATION ${CMAKE_INSTALL_LIBDIR}
ARCHIVE DESTINATION ${CMAKE_INSTALL_LIBDIR}
)

install(DIRECTORY ${PROJECT_SOURCE_DIR}/include/librealsense2 DESTINATION ${CMAKE_INSTALL_INCLUDEDIR})

include(CMakePackageConfigHelpers)
configure_package_config_file(CMake/realsense2Config.cmake.in realsense2Config.cmake
    INSTALL_DESTINATION ${CMAKECONFIG_INSTALL_DIR}
    INSTALL_PREFIX ${CMAKE_INSTALL_PREFIX}/bin
    PATH_VARS CMAKE_INSTALL_INCLUDEDIR)

install(EXPORT realsense2Targets FILE realsense2Targets.cmake NAMESPACE realsense2::
    DESTINATION ${CMAKECONFIG_INSTALL_DIR})
install(FILES "${CMAKE_CURRENT_BINARY_DIR}/realsense2Config.cmake"
    DESTINATION ${CMAKECONFIG_INSTALL_DIR})


install(CODE "execute_process(COMMAND ldconfig)")

option(BUILD_UNIT_TESTS "Build realsense unit tests." ON)
option(BUILD_EXAMPLES "Build realsense examples and tools." ON)
option(ENFORCE_METADATA "Require WinSDK with Metadata support during compilation. Windows OS Only" OFF)
option(BUILD_PYTHON_BINDINGS "Build Python bindings" OFF)
option(BUILD_NODEJS_BINDINGS "Build Node.js bindings" OFF)

# This parameter is meant for disabling graphical examples when building for
# save-to-disk targets.
option(BUILD_GRAPHICAL_EXAMPLES "Build graphical examples and tools." ON)

if((BUILD_EXAMPLES AND BUILD_GRAPHICAL_EXAMPLES) AND WIN32)
  add_subdirectory(third-party/glfw)
endif()

if(BUILD_EXAMPLES)
  add_subdirectory(examples)
  add_subdirectory(tools)
endif()

if(BUILD_UNIT_TESTS)
  add_subdirectory(unit-tests)
endif()

if (ENFORCE_METADATA)
  add_definitions(-DENFORCE_METADATA)
endif()

if (BUILD_PYTHON_BINDINGS)
  add_subdirectory(wrappers/python)
endif()

if (BUILD_NODEJS_BINDINGS)
  add_subdirectory(wrappers/nodejs)
endif()

# Check for unreferenced files
FILE(GLOB_RECURSE AllSources RELATIVE ${CMAKE_CURRENT_SOURCE_DIR}
  "src/*.c" "src/*.cpp" "src/*.cc" "src/*.c++"
  "src/*.h" "src/*.hpp" "src/*.hh" "src/*.h++")
#message ( "${AllSources}" )
#message ( "${REALSENSE_CPP}" )
#message ( "${REALSENSE_HPP}" )
foreach(afile ${REALSENSE_CPP})
  list(REMOVE_ITEM AllSources ${afile})
endforeach(afile)
foreach(afile ${REALSENSE_HPP})
  list(REMOVE_ITEM AllSources ${afile})
endforeach(afile)
list(LENGTH AllSources ignore_count)
#if(${ignore_count} GREATER 0)
#  if(${ignore_count} GREATER 1)
#    message ( WARNING "${ignore_count} source files ignored: ${AllSources}" )
#  else(${ignore_count} GREATER 1)
#    message ( WARNING "Source file ignored: ${AllSources}" )
#  endif(${ignore_count} GREATER 1)
#endif(${ignore_count} GREATER 0)

configure_file("${CMAKE_CURRENT_SOURCE_DIR}/cmake_uninstall.cmake" "${CMAKE_CURRENT_BINARY_DIR}/cmake_uninstall.cmake" IMMEDIATE @ONLY)
add_custom_target(uninstall "${CMAKE_COMMAND}" -P "${CMAKE_CURRENT_BINARY_DIR}/cmake_uninstall.cmake")

# Support pkg-config meta-data file
# Export library compile and link-time dependencies
foreach(arg ${librealsense_PKG_DEPS})
    set(LRS_PKG_DEPS "${LRS_PKG_DEPS} ${arg}")
endforeach()
foreach(arg ${librealsense_PKG_LIBS})
    set(LRS_PKG_LIBS "${LRS_PKG_LIBS} ${arg}")
endforeach()
# Set library pkgconfig file for facilitating 3rd party integration
configure_file(config/librealsense.pc.in config/realsense2.pc @ONLY)
install(FILES "${CMAKE_CURRENT_BINARY_DIR}/config/realsense2.pc"     DESTINATION "${CMAKE_INSTALL_LIBDIR}/pkgconfig")
# Update system cache with newly installed binaries/libraries
if(UNIX)
    install(CODE "execute_process(COMMAND ldconfig)")
endif()<|MERGE_RESOLUTION|>--- conflicted
+++ resolved
@@ -89,19 +89,13 @@
     src/linux/backend-hid.cpp
     src/backend.cpp
     src/verify.c
-<<<<<<< HEAD
     src/proc/align.cpp
     src/proc/colorizer.cpp
     src/proc/pointcloud.cpp
     src/proc/synthetic-stream.cpp
-=======
-    src/processing_block.cpp
-    src/syncer_processing_block.cpp
-    src/align.cpp
-    src/colorizer.cpp
->>>>>>> 625b20cf
+    src/proc/syncer_processing_block.cpp
+    src/proc/decimation_filter.cpp
     src/source.cpp
-    src/decimation_filter.cpp
     src/ds5/ds5-options.cpp
     src/ds5/ds5-timestamp.cpp
     src/ds5/ds5-private.cpp
@@ -186,20 +180,14 @@
     src/context.h
     src/sensor.h
     src/sync.h
-    src/syncer_processing_block.h
     src/sensor.h
     src/stream.h
-<<<<<<< HEAD
     src/proc/align.h
     src/proc/colorizer.h
     src/proc/pointcloud.h
     src/proc/synthetic-stream.h
-=======
-    src/processing_block.h
-    src/align.h
-    src/colorizer.h
-    src/decimation_filter.h
->>>>>>> 625b20cf
+    src/proc/decimation_filter.h
+    src/proc/syncer_processing_block.h
     src/algo.h
     src/option.h
     src/metadata.h
@@ -416,11 +404,12 @@
         )
 
     source_group("Source Files\\Processing Blocks" FILES
-<<<<<<< HEAD
         src/proc/colorizer.cpp
         src/proc/synthetic-stream.cpp
         src/proc/align.cpp
         src/proc/pointcloud.cpp
+        src/proc/decimation_filter.cpp
+        src/proc/syncer_processing_block.cpp
         )
 
     source_group("Header Files\\Processing Blocks" FILES
@@ -428,21 +417,8 @@
         src/proc/align.h
         src/proc/pointcloud.h
         src/proc/synthetic-stream.h
-=======
-        src/processing_block.cpp
-        src/colorizer.cpp
-        src/align.cpp
-        src/decimation_filter.cpp
-        src/syncer_processing_block.cpp
-        )
-
-    source_group("Header Files\\Processing Blocks" FILES
-        src/processing_block.h
-        src/colorizer.h
-        src/align.h
-        src/decimation_filter.h
-        src/syncer_processing_block.h
->>>>>>> 625b20cf
+        src/proc/decimation_filter.h
+        src/proc/syncer_processing_block.h
         )
 
     foreach(flag_var
