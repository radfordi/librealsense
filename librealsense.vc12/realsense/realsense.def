LIBRARY

EXPORTS
	rs_create_context
	rs_delete_context
	rs_get_device_count
	rs_get_device
	
    rs_supports
	rs_get_device_name
	rs_get_device_serial
	rs_get_device_firmware_version
	rs_get_device_extrinsics
	rs_get_device_depth_scale
	rs_device_supports_option
	rs_get_stream_mode_count
	rs_get_stream_mode
	
	rs_enable_stream
	rs_enable_stream_preset
	rs_disable_stream
	rs_is_stream_enabled
	rs_get_stream_width
	rs_get_stream_height
	rs_get_stream_format
	rs_get_stream_framerate
	rs_get_stream_intrinsics
	
	rs_set_frame_callback
	rs_start_device
	rs_stop_device
	rs_is_device_streaming
	
	rs_reset_device_options_to_default
	rs_get_device_option_range
	rs_get_device_options
	rs_set_device_options
	rs_get_device_option
	rs_set_device_option
	
	rs_wait_for_frames
	rs_poll_for_frames
	rs_get_frame_timestamp
<<<<<<< HEAD
	rs_get_frame_system_time

	rs_get_frame_counter
=======
	rs_get_frame_number
>>>>>>> 35814378
	rs_get_frame_data

	rs_wait_for_frames_safe
	rs_poll_for_frames_safe
	rs_get_frame_timestamp_safe
	rs_get_frame_data_safe
    rs_get_frame_number_safe
	rs_release_frames
	rs_clone_frames_ref

	rs_get_detached_frame_timestamp
	rs_get_detached_frame_data
    rs_get_detached_frame_number
	rs_release_frame
	rs_detach_frame
	rs_clone_frame_ref
	
	rs_get_failed_function
	rs_get_failed_args
	rs_get_error_message
	rs_free_error
	
	rs_stream_to_string
	rs_format_to_string
	rs_preset_to_string
	rs_distortion_to_string
	rs_option_to_string

	rs_log_to_console
	rs_log_to_file<|MERGE_RESOLUTION|>--- conflicted
+++ resolved
@@ -41,13 +41,9 @@
 	rs_wait_for_frames
 	rs_poll_for_frames
 	rs_get_frame_timestamp
-<<<<<<< HEAD
 	rs_get_frame_system_time
 
-	rs_get_frame_counter
-=======
 	rs_get_frame_number
->>>>>>> 35814378
 	rs_get_frame_data
 
 	rs_wait_for_frames_safe
