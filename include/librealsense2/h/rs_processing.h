--- conflicted
+++ resolved
@@ -43,7 +43,6 @@
 rs2_processing_block* rs2_create_pointcloud(rs2_error** error);
 
 /**
-<<<<<<< HEAD
 * Creates YUY decoder processing block. This block accepts raw YUY frames and outputs frames of other formats.
 * YUY is a common video format used by a variety of web-cams. It benefits from packing pixels into 2 bytes per pixel
 * without signficant quality drop. YUY representation can be converted back to more usable RGB form,
@@ -53,14 +52,14 @@
 * \param[out] error  if non-null, receives any error that occurs during this call, otherwise, errors are ignored
 */
 rs2_processing_block* rs2_create_yuy_decoder(rs2_error** error);
-=======
+
+ /**
 * Creates depth thresholding processing block
 * By controlling min and max options on the block, one could filter out depth values
 * that are either too large or too small, as a software post-processing step
 * \param[out] error  if non-null, receives any error that occurs during this call, otherwise, errors are ignored
 */
 rs2_processing_block* rs2_create_threshold(rs2_error** error);
->>>>>>> c18fe7fd
 
 /**
 * This method creates new custom processing block. This lets the users pass frames between module boundaries for processing
