--- conflicted
+++ resolved
@@ -61,12 +61,7 @@
     RS_OPTION_F200_FILTER_OPTION,               /* 0 - 7 */
     RS_OPTION_F200_CONFIDENCE_THRESHOLD,        /* 0 - 15 */
     RS_OPTION_F200_DYNAMIC_FPS,                 /* {2, 5, 15, 30, 60} */
-
-<<<<<<< HEAD
-    RS_OPTION_R200_LR_AUTO_EXPOSURE_ENABLED,     /* {0, 1} */
-=======
     RS_OPTION_R200_LR_AUTO_EXPOSURE_ENABLED,    /* {0, 1} */
->>>>>>> 3bc979b6
     RS_OPTION_R200_LR_GAIN,                     /* 100 - 1600 (Units of 0.01) */
     RS_OPTION_R200_LR_EXPOSURE,                 /* > 0 (Units of 0.1 ms) */
     RS_OPTION_R200_EMITTER_ENABLED,             /* {0, 1} */
