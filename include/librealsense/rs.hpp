// License: Apache 2.0. See LICENSE file in root directory.
// Copyright(c) 2015 Intel Corporation. All Rights Reserved.

#ifndef LIBREALSENSE_RS_HPP
#define LIBREALSENSE_RS_HPP

#include "rsutil.h"
#include <cmath>
#include <cstdint>
#include <cstring>
#include <sstream>
#include <stdexcept>
#include <functional>

namespace rs
{
    enum class capabilities : int32_t
    {
        depth         = 0,
        color         = 1,
        infrared      = 2,
        infrared2     = 3,
        fish_eye      = 4,
        motion_events = 5
    };

    enum class stream : int32_t
    {
        depth                            = 0,  ///< Native stream of depth data produced by RealSense device
        color                            = 1,  ///< Native stream of color data captured by RealSense device
        infrared                         = 2,  ///< Native stream of infrared data captured by RealSense device
        infrared2                        = 3,  ///< Native stream of infrared data captured from a second viewpoint by RealSense device
        fisheye                          = 4,
        points                           = 5,  ///< Synthetic stream containing point cloud data generated by deprojecting the depth image
        rectified_color                  = 6,  ///< Synthetic stream containing undistorted color data with no extrinsic rotation from the depth stream
        color_aligned_to_depth           = 7,  ///< Synthetic stream containing color data but sharing intrinsics of depth stream
        infrared2_aligned_to_depth       = 8,  ///< Synthetic stream containing second viewpoint infrared data but sharing intrinsics of depth stream
        depth_aligned_to_color           = 9,  ///< Synthetic stream containing depth data but sharing intrinsics of color stream
        depth_aligned_to_rectified_color = 10, ///< Synthetic stream containing depth data but sharing intrinsics of rectified color stream
        depth_aligned_to_infrared2       = 11  ///< Synthetic stream containing depth data but sharing intrinsics of second viewpoint infrared stream
    };

    enum class format : int32_t
    {
        any         = 0,  
        z16         = 1,  ///< 16 bit linear depth values. The depth is meters is equal to depth scale * pixel value
        disparity16 = 2,  ///< 16 bit linear disparity values. The depth in meters is equal to depth scale / pixel value
        xyz32f      = 3,  ///< 32 bit floating point 3D coordinates.
        yuyv        = 4,  
        rgb8        = 5,  
        bgr8        = 6,  
        rgba8       = 7,  
        bgra8       = 8,  
        y8          = 9,  
        y16         = 10, 
        raw10       = 11,  ///< Four 10-bit luminance values encoded into a 5-byte macropixel
        raw16       = 12,  ///< Four 10-bit luminance filled in 16 bit pixel (6 bit unused)
        raw8        = 13
    };

    enum class preset : int32_t
    {
        best_quality      = 0, 
        largest_image     = 1, 
        highest_framerate = 2  
    };

    enum class distortion : int32_t
    {
        none                   = 0, ///< Rectilinear images, no distortion compensation required
        modified_brown_conrady = 1, ///< Equivalent to Brown-Conrady distortion, except that tangential distortion is applied to radially distorted points
        inverse_brown_conrady  = 2  ///< Equivalent to Brown-Conrady distortion, except undistorts image instead of distorting it
    };

    enum class option : int32_t
    {
        color_backlight_compensation                    = 0,  
        color_brightness                                = 1,  
        color_contrast                                  = 2,  
        color_exposure                                  = 3,  ///< Controls exposure time of color camera. Setting any value will disable auto exposure.
        color_gain                                      = 4,  
        color_gamma                                     = 5,  
        color_hue                                       = 6,  
        color_saturation                                = 7,  
        color_sharpness                                 = 8,  
        color_white_balance                             = 9,  ///< Controls white balance of color image. Setting any value will disable auto white balance.
        color_enable_auto_exposure                      = 10, ///< Set to 1 to enable automatic exposure control, or 0 to return to manual control
        color_enable_auto_white_balance                 = 11, ///< Set to 1 to enable automatic white balance control, or 0 to return to manual control
        f200_laser_power                                = 12, ///< 0 - 15
        f200_accuracy                                   = 13, ///< 0 - 3
        f200_motion_range                               = 14, ///< 0 - 100
        f200_filter_option                              = 15, ///< 0 - 7
        f200_confidence_threshold                       = 16, ///< 0 - 15
        f200_dynamic_fps                                = 17, ///< {2, 5, 15, 30, 60}
        sr300_auto_range_enable_motion_versus_range     = 18, 
        sr300_auto_range_enable_laser                   = 19, 
        sr300_auto_range_min_motion_versus_range        = 20, 
        sr300_auto_range_max_motion_versus_range        = 21, 
        sr300_auto_range_start_motion_versus_range      = 22, 
        sr300_auto_range_min_laser                      = 23, 
        sr300_auto_range_max_laser                      = 24, 
        sr300_auto_range_start_laser                    = 25, 
        sr300_auto_range_upper_threshold                = 26, 
        sr300_auto_range_lower_threshold                = 27, 
        sr300_wakeup_dev_phase1_period                  = 28, 
        sr300_wakeup_dev_phase1_fps                     = 29, 
        sr300_wakeup_dev_phase2_period                  = 30, 
        sr300_wakeup_dev_phase2_fps                     = 31, 
        sr300_wakeup_dev_reset                          = 32, 
        sr300_wake_on_usb_reason                        = 33 ,
        sr300_wake_on_usb_confidence                    = 34, 
        r200_lr_auto_exposure_enabled                   = 35, ///< {0, 1}
        r200_lr_gain                                    = 36, ///< 100 - 1600 (Units of 0.01)
        r200_lr_exposure                                = 37, ///< > 0 (Units of 0.1 ms)
        r200_emitter_enabled                            = 38, ///< {0, 1}
        r200_depth_units                                = 39, ///< micrometers per increment in integer depth values, 1000 is default (mm scale)
        r200_depth_clamp_min                            = 40, ///< {0 - USHORT_MAX}. Can only be set before streaming starts.
        r200_depth_clamp_max                            = 41, ///< {0 - USHORT_MAX}. Can only be set before streaming starts.
        r200_disparity_multiplier                       = 42, ///< {0 - 1000}. The increments in integer disparity values corresponding to one pixel of disparity. Can only be set before streaming starts.
        r200_disparity_shift                            = 43, ///< {0 - 512}. Can only be set before streaming starts.
        r200_auto_exposure_mean_intensity_set_point     = 44, 
        r200_auto_exposure_bright_ratio_set_point       = 45, 
        r200_auto_exposure_kp_gain                      = 46, 
        r200_auto_exposure_kp_exposure                  = 47, 
        r200_auto_exposure_kp_dark_threshold            = 48, 
        r200_auto_exposure_top_edge                     = 49, 
        r200_auto_exposure_bottom_edge                  = 50, 
        r200_auto_exposure_left_edge                    = 51, 
        r200_auto_exposure_right_edge                   = 52, 
        r200_depth_control_estimate_median_decrement    = 53, 
        r200_depth_control_estimate_median_increment    = 54, 
        r200_depth_control_median_threshold             = 55, 
        r200_depth_control_score_minimum_threshold      = 56, 
        r200_depth_control_score_maximum_threshold      = 57, 
        r200_depth_control_texture_count_threshold      = 58, 
        r200_depth_control_texture_difference_threshold = 59, 
        r200_depth_control_second_peak_threshold        = 60, 
        r200_depth_control_neighbor_threshold           = 61, 
        r200_depth_control_lr_threshold                 = 62,
        r200_fisheye_color_exposure                     = 63,
        r200_fisheye_color_gain                         = 64,
        r200_fisheye_strobe                             = 65,
        r200_fisheye_ext_trig                           = 66
    };

    struct float2 { float x,y; };
    struct float3 { float x,y,z; };

    struct intrinsics : rs_intrinsics
    {
        float       hfov() const                                                        { return (atan2f(ppx + 0.5f, fx) + atan2f(width - (ppx + 0.5f), fx)) * 57.2957795f; }
        float       vfov() const                                                        { return (atan2f(ppy + 0.5f, fy) + atan2f(height - (ppy + 0.5f), fy)) * 57.2957795f; }
        distortion  model() const                                                       { return (distortion)rs_intrinsics::model; }

                    // Helpers for mapping between pixel coordinates and texture coordinates
        float2      pixel_to_texcoord(const float2 & pixel) const                       { return {(pixel.x+0.5f)/width, (pixel.y+0.5f)/height}; }
        float2      texcoord_to_pixel(const float2 & coord) const                       { return {coord.x*width - 0.5f, coord.y*height - 0.5f}; }

                    // Helpers for mapping from image coordinates into 3D space
        float3      deproject(const float2 & pixel, float depth) const                  { float3 point; rs_deproject_pixel_to_point(&point.x, this, &pixel.x, depth); return point; }
        float3      deproject_from_texcoord(const float2 & coord, float depth) const    { return deproject(texcoord_to_pixel(coord), depth); }

                    // Helpers for mapping from 3D space into image coordinates
        float2      project(const float3 & point) const                                 { float2 pixel; rs_project_point_to_pixel(&pixel.x, this, &point.x); return pixel; }
        float2      project_to_texcoord(const float3 & point) const                     { return pixel_to_texcoord(project(point)); }

        bool        operator == (const intrinsics & r) const                            { return memcmp(this, &r, sizeof(r)) == 0; }

    };
    struct extrinsics : rs_extrinsics
    {
        bool        is_identity() const                                                 { return rotation[0] == 1 && rotation[4] == 1 && translation[0] == 0 && translation[1] == 0 && translation[2] == 0; }
        float3      transform(const float3 & point) const                               { float3 p; rs_transform_point_to_point(&p.x, this, &point.x); return p; }

    };
    class context;
    class device;
    
    class error : public std::runtime_error
    {
        std::string function, args;
    public:
        error(rs_error * err) : std::runtime_error(rs_get_error_message(err)), function(rs_get_failed_function(err)), args(rs_get_failed_args(err)) { rs_free_error(err); }
        const std::string & get_failed_function() const { return function; }
        const std::string & get_failed_args() const { return args; }
        static void handle(rs_error * e) { if(e) throw error(e); }
    };

    class context
    {
        rs_context * handle;
        context(const context &) = delete;
        context & operator = (const context &) = delete;
    public:
        context()
        {
            rs_error * e = nullptr;
            handle = rs_create_context(RS_API_VERSION, &e);
            error::handle(e);
        }

        ~context()
        {
            rs_delete_context(handle, nullptr);
        }

        /// determine number of connected devices
        /// \return  the count of devices
        int get_device_count() const
        {
            rs_error * e = nullptr;
            auto r = rs_get_device_count(handle, &e);
            error::handle(e);
            return r;
        }

        /// retrieve connected device by index
        /// \param[in] index  the zero based index of device to retrieve
        /// \return           the requested device
        device * get_device(int index)
        {
            rs_error * e = nullptr;
            auto r = rs_get_device(handle, index, &e);
            error::handle(e);
            return (device *)r;
        }
    };

    class frame
    {
        rs_device * device;
        rs_frame_ref * frame_ref;

        frame(const frame &) = delete;

    public:
        frame() : device(nullptr), frame_ref(nullptr) {}
        frame(rs_device * device, rs_frame_ref * frame_ref) : device(device), frame_ref(frame_ref) {}
        frame(frame&& other) : device(other.device), frame_ref(other.frame_ref) { other.frame_ref = nullptr; }
        frame& operator=(frame other)
        {
            swap(other);
            return *this;
        }
        void swap(frame& other)
        {
            std::swap(device, other.device);
            std::swap(frame_ref, other.frame_ref);
        }

        ~frame()
        {
            if (frame_ref)
            {
                rs_error * e = nullptr;
                rs_release_frame(device, frame_ref, &e);
                error::handle(e);
            }
        }

<<<<<<< HEAD
        frame clone()
        {
            rs_error * e = nullptr;
            auto r = rs_clone_frame(device, frame_ref, &e);
=======
        frame clone_ref()
        {
            rs_error * e = nullptr;
            auto r = rs_clone_frame_ref(device, frame_ref, &e);
>>>>>>> 35814378
            error::handle(e);
            return std::move(frame(device, r));
        }

<<<<<<< HEAD
        bool try_clone(frame& result)
        {
            rs_error * e = nullptr;
            auto r = rs_clone_frame(device, frame_ref, &e);
=======
        bool try_clone_ref(frame& result)
        {
            rs_error * e = nullptr;
            auto r = rs_clone_frame_ref(device, frame_ref, &e);
>>>>>>> 35814378
            if (!e) result = std::move(frame(device, r));
            return e == nullptr;
        }

<<<<<<< HEAD
        /// retrieve the time at which the TODO on a stream was captured
        /// \return            the timestamp of the frame, in milliseconds since the device was started
        int get_frame_timestamp() const
=======
        int get_timestamp() const
>>>>>>> 35814378
        {
            rs_error * e = nullptr;
            auto r = rs_get_detached_frame_timestamp(frame_ref, &e);
            error::handle(e);
            return r;
        }

<<<<<<< HEAD
        /// retrieve the contents of the TODO on a stream
        /// \return            the pointer to the start of the frame data
        const void * get_frame_data() const
=======
        int get_frame_number() const
        {
            rs_error * e = nullptr;
            auto r = rs_get_detached_frame_number(frame_ref, &e);
            error::handle(e);
            return r;
        }

        const void * get_data() const
>>>>>>> 35814378
        {
            rs_error * e = nullptr;
            auto r = rs_get_detached_frame_data(frame_ref, &e);
            error::handle(e);
            return r;
        }
    };

    class frameset
    {
        rs_device * device;
        rs_frameset * frames;
        
        frameset(const frameset &) = delete;

    public:
        frameset() : device(nullptr), frames(nullptr) {}
        frameset(rs_device * device, rs_frameset * frames) : device(device), frames(frames) {}
        frameset(frameset&& other) : device(other.device), frames(other.frames) { other.frames = nullptr; }
        frameset& operator=(frameset other)
        {
            swap(other);
            return *this;
        }
        void swap(frameset& other)
        {
            std::swap(device, other.device);
            std::swap(frames, other.frames);
        }

        ~frameset()
        {
            if (frames)
            {
                rs_error * e = nullptr;
                rs_release_frames(device, frames, &e);
                error::handle(e);
            }
        }

        frame detach_frame(stream stream)
        {
            rs_error * e = nullptr;
            auto r = rs_detach_frame(device, frames, (rs_stream)stream, &e);
            error::handle(e);
            return std::move(frame(device, r));
        }

        bool try_detach_frame(stream stream, frame& result)
        {
            rs_error * e = nullptr;
            auto r = rs_detach_frame(device, frames, (rs_stream)stream, &e);
            if (!e) result = std::move(frame(device, r));
            return e == nullptr;
        }

        frameset clone_ref()
        {
            rs_error * e = nullptr;
            auto r = rs_clone_frames_ref(device, frames, &e);
            error::handle(e);
            return std::move(frameset(device, r));
        }

        bool try_clone_ref(frameset& result)
        {
            rs_error * e = nullptr;
            auto r = rs_clone_frames_ref(device, frames, &e);
            if (!e) result = std::move(frameset(device, r));
            return e == nullptr;
        }

        int get_frame_timestamp(stream stream) const
        {
            rs_error * e = nullptr;
            auto r = rs_get_frame_timestamp_safe(frames, (rs_stream)stream, &e);
            error::handle(e);
            return r;
        }

        int get_frame_number(stream stream) const
        {
            rs_error * e = nullptr;
            auto r = rs_get_frame_number_safe(frames, (rs_stream)stream, &e);
            error::handle(e);
            return r;
        }

        const void * get_frame_data(stream stream) const
        {
            rs_error * e = nullptr;
            auto r = rs_get_frame_data_safe(frames, (rs_stream)stream, &e);
            error::handle(e);
            return r;
        }
    };

    class frame_callback_base
    {
    public:
        virtual void on_frame(frame f) = 0;
        virtual ~frame_callback_base() {};
    };

    class frame_callback : public frame_callback_base
    {
        std::function<void(frame)> on_frame_function;
    public:
        explicit frame_callback(std::function<void(frame)> on_frame) : on_frame_function(on_frame) {}

        void on_frame(frame f) override
        {
            on_frame_function(std::move(f));
        }
    };

    class device
    {
        device() = delete;
        device(const device &) = delete;
        device & operator = (const device &) = delete;
        ~device() = delete;
    public:
        /// retrieve a human readable device model string
        /// \return  the model string, such as "Intel RealSense F200" or "Intel RealSense R200"
        const char * get_name() const
        {
            rs_error * e = nullptr;
            auto r = rs_get_device_name((const rs_device *)this, &e);
            error::handle(e);
            return r;
        }

        /// retrieve the unique serial number of the device
        /// \return  the serial number, in a format specific to the device model
        const char * get_serial() const
        {
            rs_error * e = nullptr;
            auto r = rs_get_device_serial((const rs_device *)this, &e);
            error::handle(e);
            return r;
        }

        /// retrieve the version of the firmware currently installed on the device
        /// \return  firmware version string, in a format is specific to device model
        const char * get_firmware_version() const
        {
            rs_error * e = nullptr;
            auto r = rs_get_device_firmware_version((const rs_device *)this, &e);
            error::handle(e);
            return r;
        }

        /// retrieve extrinsic transformation between the viewpoints of two different streams
        /// \param[in] from_stream  stream whose coordinate space we will transform from
        /// \param[in] to_stream    stream whose coordinate space we will transform to
        /// \return                 the transformation between the two streams
        extrinsics get_extrinsics(stream from_stream, stream to_stream) const
        {
            rs_error * e = nullptr;
            extrinsics extrin;
            rs_get_device_extrinsics((const rs_device *)this, (rs_stream)from_stream, (rs_stream)to_stream, &extrin, &e);
            error::handle(e);
            return extrin;
        }

        /// retrieve mapping between the units of the depth image and meters
        /// \return  depth in meters corresponding to a depth value of 1
        float get_depth_scale() const
        {
            rs_error * e = nullptr;
            auto r = rs_get_device_depth_scale((const rs_device *)this, &e);
            error::handle(e);
            return r;
        }

        /// determine if the device allows a specific option to be queried and set
        /// \param[in] option  the option to check for support
        /// \return            true if the option can be queried and set
        bool supports_option(option option) const
        {
            rs_error * e = nullptr;
            auto r = rs_device_supports_option((const rs_device *)this, (rs_option)option, &e);
            error::handle(e);
            return r != 0;
        }

        /// determine the number of streaming modes available for a given stream
        /// \param[in] stream  the stream whose modes will be enumerated
        /// \return            the count of available modes
        int get_stream_mode_count(stream stream) const
        {
            rs_error * e = nullptr;
            auto r = rs_get_stream_mode_count((const rs_device *)this, (rs_stream)stream, &e);
            error::handle(e);
            return r;
        }

        /// determine the properties of a specific streaming mode
        /// \param[in] stream      the stream whose mode will be queried
        /// \param[in] index       the zero based index of the streaming mode
        /// \param[out] width      the width of a frame image in pixels
        /// \param[out] height     the height of a frame image in pixels
        /// \param[out] format     the pixel format of a frame image
        /// \param[out] framerate  the number of frames which will be streamed per second
        void get_stream_mode(stream stream, int index, int & width, int & height, format & format, int & framerate) const
        {
            rs_error * e = nullptr;
            rs_get_stream_mode((const rs_device *)this, (rs_stream)stream, index, &width, &height, (rs_format *)&format, &framerate, &e);
            error::handle(e);
        }

        /// enable a specific stream and request specific properties
        /// \param[in] stream     the stream to enable
        /// \param[in] width      the desired width of a frame image in pixels, or 0 if any width is acceptable
        /// \param[in] height     the desired height of a frame image in pixels, or 0 if any height is acceptable
        /// \param[in] format     the pixel format of a frame image, or ANY if any format is acceptable
        /// \param[in] framerate  the number of frames which will be streamed per second, or 0 if any framerate is acceptable
        void enable_stream(stream stream, int width, int height, format format, int framerate)
        {
            rs_error * e = nullptr;
            rs_enable_stream((rs_device *)this, (rs_stream)stream, width, height, (rs_format)format, framerate, &e);
            error::handle(e);
        }

        /// enable a specific stream and request properties using a preset
        /// \param[in] stream  the stream to enable
        /// \param[in] preset  the preset to use to enable the stream
        void enable_stream(stream stream, preset preset)
        {
            rs_error * e = nullptr;
            rs_enable_stream_preset((rs_device *)this, (rs_stream)stream, (rs_preset)preset, &e);
            error::handle(e);
        }

        /// disable a specific stream
        /// \param[in] stream  the stream to disable
        void disable_stream(stream stream)
        {
            rs_error * e = nullptr;
            rs_disable_stream((rs_device *)this, (rs_stream)stream, &e);
            error::handle(e);
        }

        /// determine if a specific stream is enabled
        /// \param[in] stream  the stream to check
        /// \return            true if the stream is currently enabled
        bool is_stream_enabled(stream stream) const
        {
            rs_error * e = nullptr;
            auto r = rs_is_stream_enabled((const rs_device *)this, (rs_stream)stream, &e);
            error::handle(e);
            return r != 0;
        }

        /// retrieve the width in pixels of a specific stream, equivalent to the width field from the stream's intrinsics
        /// \param[in] stream  the stream whose width to retrieve
        /// \return            the width in pixels of images from this stream
        int get_stream_width(stream stream) const
        {
            rs_error * e = nullptr;
            auto r = rs_get_stream_width((const rs_device *)this, (rs_stream)stream, &e);
            error::handle(e);
            return r;
        }

        /// retrieve the height in pixels of a specific stream, equivalent to the height field from the stream's intrinsics
        /// \param[in] stream  the stream whose height to retrieve
        /// \return            the height in pixels of images from this stream
        int get_stream_height(stream stream) const
        {
            rs_error * e = nullptr;
            auto r = rs_get_stream_height((const rs_device *)this, (rs_stream)stream, &e);
            error::handle(e);
            return r;
        }

        /// retrieve the pixel format for a specific stream
        /// \param[in] stream  the stream whose format to retrieve
        /// \return            the pixel format of the stream
        format get_stream_format(stream stream) const
        {
            rs_error * e = nullptr;
            auto r = rs_get_stream_format((const rs_device *)this, (rs_stream)stream, &e);
            error::handle(e);
            return (format)r;
        }

        /// retrieve the framerate for a specific stream
        /// \param[in] stream  the stream whose framerate to retrieve
        /// \return            the framerate of the stream, in frames per second
        int get_stream_framerate(stream stream) const
        {
            rs_error * e = nullptr;
            auto r = rs_get_stream_framerate((const rs_device *)this, (rs_stream)stream, &e);
            error::handle(e);
            return r;
        }

        /// retrieve intrinsic camera parameters for a specific stream
        /// \param[in] stream  the stream whose parameters to retrieve
        /// \return            the intrinsic parameters of the stream
        intrinsics get_stream_intrinsics(stream stream) const
        {
            rs_error * e = nullptr;
            intrinsics intrin;
            rs_get_stream_intrinsics((const rs_device *)this, (rs_stream)stream, &intrin, &e);
            error::handle(e);
            return intrin;
        }

        /// TODO
        void set_frame_callback(rs::stream stream, frame_callback_base& on_frame)
        {
            rs_error * e = nullptr;
            rs_set_frame_callback((rs_device *)this, (rs_stream)stream, [](rs_device * device, rs_frame_ref * fref, void * user){
                try
                {
                    auto on_frame = (frame_callback_base *)user;
                    on_frame->on_frame(frame(device, fref));
                }
                catch (...)
                {
                    
                }
            }, &on_frame, &e);
            error::handle(e);
        }

        /// begin streaming on all enabled streams for this device
        ///
        void start()
        {
            rs_error * e = nullptr;
            rs_start_device((rs_device *)this, &e);
            error::handle(e);
        }

        /// end streaming on all streams for this device
        ///
        void stop()
        {
            rs_error * e = nullptr;
            rs_stop_device((rs_device *)this, &e);
            error::handle(e);
        }

        /// determine if the device is currently streaming
        /// \return  true if the device is currently streaming
        bool is_streaming() const
        {
            rs_error * e = nullptr;
            auto r = rs_is_device_streaming((const rs_device *)this, &e);
            error::handle(e);
            return r != 0;
        }

        /// retrieve the available range of values of a supported option
        /// \param[in] option  the option whose range should be queried
        /// \param[out] min    the minimum value which will be accepted for this option
        /// \param[out] max    the maximum value which will be accepted for this option
        /// \param[out] step   the granularity of options which accept discrete values, or zero if the option accepts continuous values
        void get_option_range(option option, double & min, double & max, double & step, double & def)
        {
            rs_error * e = nullptr;
            rs_get_device_option_range((rs_device *)this, (rs_option)option, &min, &max, &step, &def, &e);
            error::handle(e);
        }

        /// efficiently retrieve the value of an arbitrary number of options, using minimal hardware IO
        /// \param[in] options  the array of options which should be queried
        /// \param[in] count    the length of the options and values arrays
        /// \param[out] values  the array which will receive the values of the queried options
        void get_options(const option * options, int count, double * values)
        {
            rs_error * e = nullptr;
            rs_get_device_options((rs_device *)this, (const rs_option *)options, count, values, &e);
            error::handle(e);
        }

        /// efficiently set the value of an arbitrary number of options, using minimal hardware IO
        /// \param[in] options  the array of options which should be set
        /// \param[in] count    the length of the options and values arrays
        /// \param[in] values   the array of values to which the options should be set
        void set_options(const option * options, int count, const double * values)
        {
            rs_error * e = nullptr;
            rs_set_device_options((rs_device *)this, (const rs_option *)options, count, values, &e);
            error::handle(e);
        }

        /// retrieve the current value of a single option
        /// \param[in] option  the option whose value should be retrieved
        /// \return            the value of the option
        double get_option(option option)
        {
            rs_error * e = nullptr;
            auto r = rs_get_device_option((rs_device *)this, (rs_option)option, &e);
            error::handle(e);
            return r;
        }

        /// set the current value of a single option
        /// \param[in] option  the option whose value should be set
        /// \param[in] value   the value of the option
        void set_option(option option, double value)
        {
            rs_error * e = nullptr;
            rs_set_device_option((rs_device *)this, (rs_option)option, value, &e);
            error::handle(e);
        }

        /// block until new frames are available
        ///
        void wait_for_frames()
        {
            rs_error * e = nullptr;
            rs_wait_for_frames((rs_device *)this, &e);
            error::handle(e);
        }

        /// check if new frames are available, without blocking
        /// \return  true if new frames are available, false if no new frames have arrived
        bool poll_for_frames()
        {
            rs_error * e = nullptr;
            auto r = rs_poll_for_frames((rs_device *)this, &e);
            error::handle(e);
            return r != 0;
        }

        /// determine device capabilities
        /// \param[in] capability  the capability to check for support
        /// \return                true if device has this capability
        bool supports(capabilities capability) const
        {
            rs_error * e = nullptr;
            auto r = rs_supports((rs_device *)this, (rs_capabilities)capability, &e);
            error::handle(e);
            return r;
        }

        /// block until new frames are available
        ///
        frameset wait_for_frames_safe()
        {
            rs_error * e = nullptr;
            auto fs = rs_wait_for_frames_safe((rs_device *)this, &e);
            error::handle(e);
            return std::move(frameset((rs_device *)this, fs));
        }

        /// check if new frames are available, without blocking
        /// \return  true if new frames are available, false if no new frames have arrived
        bool poll_for_frames_safe(frameset& result)
        {
            rs_error * e = nullptr;
            rs_frameset * fs = nullptr;
            auto r = rs_poll_for_frames_safe((rs_device *)this, &fs, &e);
            error::handle(e);

            if (fs)
            {
                frameset new_frames((rs_device *)this, fs);
                result = std::move(new_frames);
            }

            return r != 0;
        }

        /// retrieve the time at which the latest frame on a stream was captured
        /// \param[in] stream  the stream whose latest frame we are interested in
        /// \return            the timestamp of the frame, in milliseconds since the device was started
        int get_frame_timestamp(stream stream) const
        {
            rs_error * e = nullptr;
            auto r = rs_get_frame_timestamp((const rs_device *)this, (rs_stream)stream, &e);
            error::handle(e);
            return r;
        }

<<<<<<< HEAD
        /// retrieve the system time at which the latest frame on a stream was captured
        /// \param[in] stream  the stream whose latest frame we are interested in
        /// \return            the system time of the frame, in milliseconds
        long long get_frame_system_time(stream stream) const
        {
            rs_error * e = nullptr;
            auto r = rs_get_frame_system_time((const rs_device *)this, (rs_stream)stream, &e);
            error::handle(e);
            return r;
        }

=======
>>>>>>> 35814378
        /// retrieve the frame number
        /// \param[in] stream  the stream whose latest frame we are interested in
        /// \return            the number of the frame, since the device was started
        int get_frame_counter(stream stream) const
        {
            rs_error * e = nullptr;
<<<<<<< HEAD
            auto r = rs_get_frame_counter((const rs_device *)this, (rs_stream)stream, &e);
=======
            auto r = rs_get_frame_number((const rs_device *)this, (rs_stream)stream, &e);
>>>>>>> 35814378
            error::handle(e);
            return r;
        }

        /// retrieve the contents of the latest frame on a stream
        /// \param[in] stream  the stream whose latest frame we are interested in
        /// \return            the pointer to the start of the frame data
        const void * get_frame_data(stream stream) const
        {
            rs_error * e = nullptr;
            auto r = rs_get_frame_data((const rs_device *)this, (rs_stream)stream, &e);
            error::handle(e);
            return r;
        }
    };

    inline std::ostream & operator << (std::ostream & o, stream stream) { return o << rs_stream_to_string((rs_stream)stream); }
    inline std::ostream & operator << (std::ostream & o, format format) { return o << rs_format_to_string((rs_format)format); }
    inline std::ostream & operator << (std::ostream & o, preset preset) { return o << rs_preset_to_string((rs_preset)preset); }
    inline std::ostream & operator << (std::ostream & o, distortion distortion) { return o << rs_distortion_to_string((rs_distortion)distortion); }
    inline std::ostream & operator << (std::ostream & o, option option) { return o << rs_option_to_string((rs_option)option); }

    enum class log_severity : int32_t
    {
        debug = 0, // Detailed information about ordinary operations
        info  = 1, // Terse information about ordinary operations
        warn  = 2, // Indication of possible failure
        error = 3, // Indication of definite failure
        fatal = 4, // Indication of unrecoverable failure
        none  = 5, // No logging will occur
    };

    inline void log_to_console(log_severity min_severity)
    {
        rs_error * e = nullptr;
        rs_log_to_console((rs_log_severity)min_severity, &e);
        error::handle(e);
    }

    inline void log_to_file(log_severity min_severity, const char * file_path)
    {
        rs_error * e = nullptr;
        rs_log_to_file((rs_log_severity)min_severity, file_path, &e);
        error::handle(e);
    }

    // Additional utilities
    inline void apply_depth_control_preset(device * device, int preset) { rs_apply_depth_control_preset((rs_device *)device, preset); }
    inline void apply_ivcam_preset(device * device, rs_ivcam_preset preset) { rs_apply_ivcam_preset((rs_device *)device, preset); }
}
#endif<|MERGE_RESOLUTION|>--- conflicted
+++ resolved
@@ -258,43 +258,25 @@
             }
         }
 
-<<<<<<< HEAD
-        frame clone()
-        {
-            rs_error * e = nullptr;
-            auto r = rs_clone_frame(device, frame_ref, &e);
-=======
         frame clone_ref()
         {
             rs_error * e = nullptr;
             auto r = rs_clone_frame_ref(device, frame_ref, &e);
->>>>>>> 35814378
             error::handle(e);
             return std::move(frame(device, r));
         }
 
-<<<<<<< HEAD
-        bool try_clone(frame& result)
-        {
-            rs_error * e = nullptr;
-            auto r = rs_clone_frame(device, frame_ref, &e);
-=======
         bool try_clone_ref(frame& result)
         {
             rs_error * e = nullptr;
             auto r = rs_clone_frame_ref(device, frame_ref, &e);
->>>>>>> 35814378
             if (!e) result = std::move(frame(device, r));
             return e == nullptr;
         }
 
-<<<<<<< HEAD
-        /// retrieve the time at which the TODO on a stream was captured
-        /// \return            the timestamp of the frame, in milliseconds since the device was started
-        int get_frame_timestamp() const
-=======
-        int get_timestamp() const
->>>>>>> 35814378
+		/// retrieve the time at which the TODO on a stream was captured
+		/// \return            the timestamp of the frame, in milliseconds since the device was started
+		int get_frame_timestamp() const
         {
             rs_error * e = nullptr;
             auto r = rs_get_detached_frame_timestamp(frame_ref, &e);
@@ -302,11 +284,6 @@
             return r;
         }
 
-<<<<<<< HEAD
-        /// retrieve the contents of the TODO on a stream
-        /// \return            the pointer to the start of the frame data
-        const void * get_frame_data() const
-=======
         int get_frame_number() const
         {
             rs_error * e = nullptr;
@@ -316,7 +293,6 @@
         }
 
         const void * get_data() const
->>>>>>> 35814378
         {
             rs_error * e = nullptr;
             auto r = rs_get_detached_frame_data(frame_ref, &e);
@@ -798,7 +774,6 @@
             return r;
         }
 
-<<<<<<< HEAD
         /// retrieve the system time at which the latest frame on a stream was captured
         /// \param[in] stream  the stream whose latest frame we are interested in
         /// \return            the system time of the frame, in milliseconds
@@ -810,19 +785,13 @@
             return r;
         }
 
-=======
->>>>>>> 35814378
         /// retrieve the frame number
         /// \param[in] stream  the stream whose latest frame we are interested in
         /// \return            the number of the frame, since the device was started
         int get_frame_counter(stream stream) const
         {
             rs_error * e = nullptr;
-<<<<<<< HEAD
-            auto r = rs_get_frame_counter((const rs_device *)this, (rs_stream)stream, &e);
-=======
             auto r = rs_get_frame_number((const rs_device *)this, (rs_stream)stream, &e);
->>>>>>> 35814378
             error::handle(e);
             return r;
         }
