--- conflicted
+++ resolved
@@ -86,13 +86,6 @@
         if (f.get_profile() != _source_stream_profile)
         {
             _source_stream_profile = f.get_profile();
-<<<<<<< HEAD
-=======
-            _target_stream_profile = f.get_profile().clone(RS2_STREAM_DEPTH, 0, RS2_FORMAT_Z16);
-            environment::get_instance().get_extrinsics_graph().register_same_extrinsics(*(stream_interface*)(_source_stream_profile.get()->profile), *(stream_interface*)(_target_stream_profile.get()->profile));
-
-            auto vp = _source_stream_profile.as<rs2::video_stream_profile>();
->>>>>>> 1284ee76
             _recalc_profile = true;
         }
 
@@ -106,10 +99,7 @@
                     << " for frame size [" << vp.width() << "," << vp.height() << "]");
 
             _target_stream_profile = _source_stream_profile.clone(RS2_STREAM_DEPTH, 0, RS2_FORMAT_Z16);
-<<<<<<< HEAD
-=======
             environment::get_instance().get_extrinsics_graph().register_same_extrinsics(*(stream_interface*)(_source_stream_profile.get()->profile), *(stream_interface*)(_target_stream_profile.get()->profile));
->>>>>>> 1284ee76
             auto src_vspi = dynamic_cast<video_stream_profile_interface*>(_source_stream_profile.get()->profile);
             auto tgt_vspi = dynamic_cast<video_stream_profile_interface*>(_target_stream_profile.get()->profile);
             rs2_intrinsics src_intrin   = src_vspi->get_intrinsics();
