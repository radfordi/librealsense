// License: Apache 2.0. See LICENSE file in root directory.
// Copyright(c) 2015 Intel Corporation. All Rights Reserved.
#pragma once

#include "options.h"
<<<<<<< HEAD
#include "types.h" //stream_profile, notifications_callback_ptr, frame_callback_ptr,
#include "extension.h"
//#include "rs2.h" //rs2_stream
=======
#include "types.h"

>>>>>>> 6a8d1ffe
#include <functional>

namespace librealsense
{
    class stream_profile_interface
    {
    public:
        virtual bool  is_recommended() const = 0;
        virtual size_t get_size() const = 0;
        virtual unsigned int get_fps() const = 0;

        virtual ~stream_profile_interface() = default;
    };

    class sensor_interface;

    class frame_interface
    {
    public:
        virtual double get_timestamp() const = 0;
        virtual rs2_timestamp_domain get_timestamp_domain() const = 0;

        virtual unsigned int get_stream_index() const = 0;

        virtual const uint8_t* get_data() const = 0;
        virtual size_t get_data_size() const = 0;

        virtual const sensor_interface& get_sensor() const = 0;

        virtual ~frame_interface() = default;
    };

    using on_frame = std::function<void(frame_interface*)>;
    using stream_profiles = std::vector<std::shared_ptr<stream_profile_interface>>;

    //TODO: Move to info.h
    class info_interface : public virtual recordable<info_interface>
    {
    public:
        virtual const std::string& get_info(rs2_camera_info info) const = 0;
        virtual bool supports_info(rs2_camera_info info) const = 0;

        virtual ~info_interface() = default;
    };

    class sensor_interface : public virtual info_interface, public virtual options_interface
    {
    public:
        virtual std::vector<stream_profile> get_principal_requests() = 0;
        virtual void open(const std::vector<stream_profile>& requests) = 0;
        virtual void close() = 0;

        virtual void register_notifications_callback(notifications_callback_ptr callback) = 0;

        virtual void start(frame_callback_ptr callback) = 0;
        virtual void stop() = 0;

        virtual bool is_streaming() const = 0;

//        virtual rs2_stream   get_stream_type(unsigned int index) const = 0;
//        virtual const char*  get_stream_desciption(unsigned int index) const = 0;
//        virtual unsigned int get_streams_count() const = 0;

//        virtual stream_profiles get_profiles() const = 0;

//        virtual void start(const stream_profile_interface& profile) = 0;

//        virtual void stop() = 0;

//        virtual void set_callback(on_frame callback) = 0;

//        virtual bool is_streaming() const = 0;

        virtual ~sensor_interface() = default;
    };

    class device_interface : public virtual info_interface
    {
    public:
        virtual sensor_interface& get_sensor(size_t i) = 0;

        virtual const sensor_interface& get_sensor(size_t i) const = 0;

        virtual size_t get_sensors_count() const = 0;

        virtual void hardware_reset() = 0;

        virtual rs2_extrinsics get_extrinsics(size_t from, rs2_stream from_stream, size_t to, rs2_stream to_stream) const = 0;

        virtual ~device_interface() = default;
    };
}<|MERGE_RESOLUTION|>--- conflicted
+++ resolved
@@ -3,14 +3,10 @@
 #pragma once
 
 #include "options.h"
-<<<<<<< HEAD
 #include "types.h" //stream_profile, notifications_callback_ptr, frame_callback_ptr,
-#include "extension.h"
+#include "extension.h" //recordable<T> - TODO: remove after moving info_interface from this file
+//#include "extension.h"
 //#include "rs2.h" //rs2_stream
-=======
-#include "types.h"
-
->>>>>>> 6a8d1ffe
 #include <functional>
 
 namespace librealsense
