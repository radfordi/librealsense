--- conflicted
+++ resolved
@@ -117,16 +117,11 @@
 
     virtual void                                on_before_start(const std::vector<rsimpl::subdevice_mode_selection> & selected_modes) = 0;
     virtual rs_stream                           select_key_stream(const std::vector<rsimpl::subdevice_mode_selection> & selected_modes) = 0;
-<<<<<<< HEAD
     virtual std::shared_ptr<rsimpl::frame_timestamp_reader>  create_frame_timestamp_reader() const = 0;
     rs_frame_ref *                              detach_frame(const rs_frameset * fs, rs_stream stream);
     void                                        release_frame(rs_frame_ref * ref);
+    const char *                                get_usb_port_id() const;
     rs_frame_ref *                              clone_frame(rs_frame_ref * frame);
-=======
-    virtual std::shared_ptr<rsimpl::frame_timestamp_reader>
-                                                create_frame_timestamp_reader() const = 0;
-    const char *                                get_usb_port_id() const;
->>>>>>> 71058703
 };
 
 #endif