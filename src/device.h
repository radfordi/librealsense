--- conflicted
+++ resolved
@@ -17,7 +17,7 @@
 
 namespace librealsense
 {
-    class device : public virtual device_interface, public info_container, public std::enable_shared_from_this<device>
+    class device : public virtual device_interface, public info_container
     {
     public:
         size_t get_sensors_count() const override;
@@ -31,11 +31,9 @@
 
         rs2_extrinsics get_extrinsics(size_t from, rs2_stream from_stream, size_t to, rs2_stream to_stream) const override;
 
-<<<<<<< HEAD
         virtual std::shared_ptr<matcher> create_matcher(rs2_stream stream) const;
-=======
+
         size_t find_sensor_idx(const sensor_interface& s) const;
->>>>>>> 3e8d9d0b
 
     protected:
         int add_sensor(std::shared_ptr<sensor_interface> sensor_base);
