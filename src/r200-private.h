// License: Apache 2.0. See LICENSE file in root directory.
// Copyright(c) 2015 Intel Corporation. All Rights Reserved.

#pragma once
#ifndef LIBREALSENSE_R200_PRIVATE_H
#define LIBREALSENSE_R200_PRIVATE_H

#include "uvc.h"

#include <cstring>

namespace rsimpl 
{
    namespace r200
    {       
        const uvc::extension_unit lr_xu = {0, 2, 1, {0x18682d34, 0xdd2c, 0x4073, {0xad, 0x23, 0x72, 0x14, 0x73, 0x9a, 0x07, 0x4c}}};
        const uvc::extension_unit fisheye_xu = {3, 3, 1, {0xf6c3c3d1, 0x5cde, 0x4477, {0xad, 0xf0, 0x41, 0x33, 0xf5, 0x8d, 0xa6, 0xf4}}};

        const int STATUS_BIT_Z_STREAMING = 1 << 0;
        const int STATUS_BIT_LR_STREAMING = 1 << 1;
        const int STATUS_BIT_WEB_STREAMING = 1 << 2;

        struct r200_calibration
        {
            int version;
            uint32_t serial_number;
            rs_intrinsics modesLR[3];
            rs_intrinsics intrinsicsThird[2];
            rs_intrinsics modesThird[2][2];
            float Rthird[9], T[3], B;
        };

        r200_calibration read_camera_info(uvc::device & device);
        std::string read_firmware_version(uvc::device & device);
             
        void get_register_value(uvc::device & device, uint32_t reg, uint32_t & value);
		void set_register_value(uvc::device & device, uint32_t reg, uint32_t value);

        /////////////////////////////
        // Extension unit controls //
        /////////////////////////////

        enum class control // UVC extension control codes
        {
            command_response           = 1,
            fisheye_xu_strobe          = 1,
            iffley                     = 2,
            fisheye_xu_ext_trig        = 2,
            stream_intent              = 3,
            depth_units                = 4,
            min_max                    = 5,
            disparity                  = 6,
            rectification              = 7,
            emitter                    = 8,
            temperature                = 9,
            depth_params               = 10,
            last_error                 = 12,
            embedded_count             = 13,
            lr_exposure                = 14,
            lr_autoexposure_parameters = 15,
            sw_reset                   = 16,
            lr_gain                    = 17,
            lr_exposure_mode           = 18,
            disparity_shift            = 19,
            status                     = 20,
            lr_exposure_discovery      = 21,
            lr_gain_discovery          = 22,
            hw_timestamp               = 23,
        };

<<<<<<< HEAD
        // Claim USB interface used for motion module device
        void claim_motion_module_interface(uvc::device & device);

        void xu_read(const uvc::device & device, control xu_ctrl, void * buffer, uint32_t length);
        void xu_write(uvc::device & device, control xu_ctrl, void * buffer, uint32_t length);
=======
        void xu_read(const uvc::device & device, uvc::extension_unit xu, control xu_ctrl, void * buffer, uint32_t length);
        void xu_write(uvc::device & device, uvc::extension_unit xu, control xu_ctrl, void * buffer, uint32_t length);
>>>>>>> c2dda1df

        template<class T> T xu_read(const uvc::device & dev, uvc::extension_unit xu, control ctrl) { T val; xu_read(dev, xu, ctrl, &val, sizeof(val)); return val; }
        template<class T> void xu_write(uvc::device & dev, uvc::extension_unit xu, control ctrl, const T & value) { T val = value; xu_write(dev, xu, ctrl, &val, sizeof(val)); }

        #pragma pack(push, 1)
        struct ae_params // Auto-exposure algorithm parameters
        {
            float mean_intensity_set_point;
            float bright_ratio_set_point;  
            float kp_gain;                 
            float kp_exposure;             
            float kp_dark_threshold;       
            uint16_t exposure_top_edge;    
            uint16_t exposure_bottom_edge; 
            uint16_t exposure_left_edge;   
            uint16_t exposure_right_edge;  
        };

        struct dc_params // Depth control algorithm parameters
        {
            uint32_t robbins_munroe_minus_inc;
            uint32_t robbins_munroe_plus_inc;
            uint32_t median_thresh;
            uint32_t score_min_thresh;
            uint32_t score_max_thresh;
            uint32_t texture_count_thresh;
            uint32_t texture_diff_thresh;
            uint32_t second_peak_thresh;
            uint32_t neighbor_thresh;
            uint32_t lr_thresh;

            enum { MAX_PRESETS = 6 };
            static const dc_params presets[MAX_PRESETS];
        };
        
        struct range { uint16_t min, max; };
        struct disp_mode { uint32_t is_disparity_enabled; double disparity_multiplier; };
        struct rate_value { uint32_t rate, value; }; // Framerate dependent value, such as exposure or gain
        struct temperature { int8_t current, min, max, min_fault; };
        struct discovery { uint32_t fps, min, max, default_value, resolution; }; // Fields other than fps are in same units as field (exposure in tenths of a millisecond, gain as percent)
        #pragma pack(pop)

        void set_stream_intent(uvc::device & device, uint8_t & intent);
        void get_stream_status(const uvc::device & device, uint32_t & status);
        void force_firmware_reset(uvc::device & device);       
        bool get_emitter_state(const uvc::device & device, bool is_streaming, bool is_depth_enabled);
        void set_emitter_state(uvc::device & device, bool state);

        inline uint32_t     get_depth_units             (const uvc::device & device) { return xu_read<uint32_t   >(device, lr_xu, control::depth_units); }
        inline range        get_min_max_depth           (const uvc::device & device) { return xu_read<range      >(device, lr_xu, control::min_max); }
        inline disp_mode    get_disparity_mode          (const uvc::device & device) { return xu_read<disp_mode  >(device, lr_xu, control::disparity); }
        inline temperature  get_temperature             (const uvc::device & device) { return xu_read<temperature>(device, lr_xu, control::temperature); }
        inline dc_params    get_depth_params            (const uvc::device & device) { return xu_read<dc_params  >(device, lr_xu, control::depth_params); }
        inline uint8_t      get_last_error              (const uvc::device & device) { return xu_read<uint8_t    >(device, lr_xu, control::last_error); }
        inline rate_value   get_lr_exposure             (const uvc::device & device) { return xu_read<rate_value >(device, lr_xu, control::lr_exposure); }
        inline ae_params    get_lr_auto_exposure_params (const uvc::device & device) { return xu_read<ae_params  >(device, lr_xu, control::lr_autoexposure_parameters); }
        inline rate_value   get_lr_gain                 (const uvc::device & device) { return xu_read<rate_value >(device, lr_xu, control::lr_gain); }
        inline uint8_t      get_lr_exposure_mode        (const uvc::device & device) { return xu_read<uint8_t    >(device, lr_xu, control::lr_exposure_mode); }
        inline uint32_t     get_disparity_shift         (const uvc::device & device) { return xu_read<uint32_t   >(device, lr_xu, control::disparity_shift); }
        inline discovery    get_lr_exposure_discovery   (const uvc::device & device) { return xu_read<discovery  >(device, lr_xu, control::lr_exposure_discovery); }
        inline discovery    get_lr_gain_discovery       (const uvc::device & device) { return xu_read<discovery  >(device, lr_xu, control::lr_gain_discovery); }

        inline void         set_depth_units             (uvc::device & device, uint32_t units)      { xu_write(device, lr_xu, control::depth_units, units); }
        inline void         set_min_max_depth           (uvc::device & device, range min_max)       { xu_write(device, lr_xu, control::min_max, min_max); }
        inline void         set_disparity_mode          (uvc::device & device, disp_mode mode)      { xu_write(device, lr_xu, control::disparity, mode); }
        inline void         set_temperature             (uvc::device & device, temperature temp)    { xu_write(device, lr_xu, control::temperature, temp); }
        inline void         set_depth_params            (uvc::device & device, dc_params params)    { xu_write(device, lr_xu, control::depth_params, params); }
        inline void         set_lr_exposure             (uvc::device & device, rate_value exposure) { xu_write(device, lr_xu, control::lr_exposure, exposure); }
        inline void         set_lr_auto_exposure_params (uvc::device & device, ae_params params)    { xu_write(device, lr_xu, control::lr_autoexposure_parameters, params); }
        inline void         set_lr_gain                 (uvc::device & device, rate_value gain)     { xu_write(device, lr_xu, control::lr_gain, gain); }
        inline void         set_lr_exposure_mode        (uvc::device & device, uint8_t mode)        { xu_write(device, lr_xu, control::lr_exposure_mode, mode); }
        inline void         set_disparity_shift         (uvc::device & device, uint32_t shift)      { xu_write(device, lr_xu, control::disparity_shift, shift); }
        inline void         set_lr_exposure_discovery   (uvc::device & device, discovery disc)      { xu_write(device, lr_xu, control::lr_exposure_discovery, disc); }
        inline void         set_lr_gain_discovery       (uvc::device & device, discovery disc)      { xu_write(device, lr_xu, control::lr_gain_discovery, disc); }

        uint8_t get_strobe(const uvc::device & device);
        void set_strobe(uvc::device & device, uint8_t strobe);
        uint8_t get_ext_trig(const uvc::device & device);
        void set_ext_trig(uvc::device & device, uint8_t ext_trig);


        ///////////////
        // Streaming //
        ///////////////

        #pragma pack(push, 1)
        struct Dinghy
        {
            uint32_t magicNumber;
            uint32_t frameCount;
            uint32_t frameStatus;
            uint32_t exposureLeftSum;
            uint32_t exposureLeftDarkCount;
            uint32_t exposureLeftBrightCount;
            uint32_t exposureRightSum;
            uint32_t exposureRightDarkCount;
            uint32_t exposureRightBrightCount;
            uint32_t CAMmoduleStatus;
            uint32_t pad0;
            uint32_t pad1;
            uint32_t pad2;
            uint32_t pad3;
            uint32_t VDFerrorStatus;
            uint32_t pad4;
        };
        #pragma pack(pop)
    }
}

#endif // R200PRIVATE_H<|MERGE_RESOLUTION|>--- conflicted
+++ resolved
@@ -68,16 +68,11 @@
             hw_timestamp               = 23,
         };
 
-<<<<<<< HEAD
         // Claim USB interface used for motion module device
         void claim_motion_module_interface(uvc::device & device);
 
-        void xu_read(const uvc::device & device, control xu_ctrl, void * buffer, uint32_t length);
-        void xu_write(uvc::device & device, control xu_ctrl, void * buffer, uint32_t length);
-=======
         void xu_read(const uvc::device & device, uvc::extension_unit xu, control xu_ctrl, void * buffer, uint32_t length);
         void xu_write(uvc::device & device, uvc::extension_unit xu, control xu_ctrl, void * buffer, uint32_t length);
->>>>>>> c2dda1df
 
         template<class T> T xu_read(const uvc::device & dev, uvc::extension_unit xu, control ctrl) { T val; xu_read(dev, xu, ctrl, &val, sizeof(val)); return val; }
         template<class T> void xu_write(uvc::device & dev, uvc::extension_unit xu, control ctrl, const T & value) { T val = value; xu_write(dev, xu, ctrl, &val, sizeof(val)); }
