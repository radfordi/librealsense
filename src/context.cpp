--- conflicted
+++ resolved
@@ -7,12 +7,7 @@
 #include "f200.h"
 #include <mutex>
 
-<<<<<<< HEAD
-
-rs_context::rs_context() : rs_context(0)
-=======
 rs_context::rs_context()
->>>>>>> 5f1476e0
 {
     context = rsimpl::uvc::create_context();
 
