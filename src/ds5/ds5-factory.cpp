--- conflicted
+++ resolved
@@ -27,20 +27,11 @@
     class rs400_device : public ds5_rolling_shutter, public ds5_advanced_mode_base
     {
     public:
-<<<<<<< HEAD
         rs400_device(const platform::backend& backend,
                      const platform::backend_device_group& group)
             : ds5_device(backend, group),
-              ds5_rolling_shutter(backend, group) {}
-=======
-        rs400_device(const uvc::backend& backend,
-            const std::vector<uvc::uvc_device_info>& dev_info,
-            const std::vector<uvc::usb_device_info>& hwm_device,
-            const std::vector<uvc::hid_device_info>& hid_info)
-            : ds5_device(backend, dev_info, hwm_device, hid_info),
-              ds5_rolling_shutter(backend, dev_info, hwm_device, hid_info),
+              ds5_rolling_shutter(backend, group),
               ds5_advanced_mode_base(ds5_device::_hw_monitor) {}
->>>>>>> 72e1dff2
     };
 
     // ASR
@@ -48,22 +39,12 @@
                          public ds5_active, public ds5_advanced_mode_base
     {
     public:
-<<<<<<< HEAD
         rs410_device(const platform::backend& backend,
                      const platform::backend_device_group& group)
             : ds5_device(backend, group),
               ds5_rolling_shutter(backend, group),
-              ds5_active(backend, group) {}
-=======
-        rs410_device(const uvc::backend& backend,
-            const std::vector<uvc::uvc_device_info>& dev_info,
-            const std::vector<uvc::usb_device_info>& hwm_device,
-            const std::vector<uvc::hid_device_info>& hid_info)
-            : ds5_device(backend, dev_info, hwm_device, hid_info),
-              ds5_rolling_shutter(backend, dev_info, hwm_device, hid_info),
-              ds5_active(backend, dev_info, hwm_device, hid_info),
-              ds5_advanced_mode_base(ds5_device::_hw_monitor) {}
->>>>>>> 72e1dff2
+              ds5_active(backend, group),
+              ds5_advanced_mode_base(ds5_device::_hw_monitor)  {}
     };
 
     // ASRC
@@ -73,64 +54,35 @@
                          public ds5_advanced_mode_base
     {
     public:
-<<<<<<< HEAD
         rs415_device(const platform::backend& backend,
                      const platform::backend_device_group& group)
             : ds5_device(backend, group),
               ds5_rolling_shutter(backend, group),
               ds5_active(backend, group),
-              ds5_color(backend, group) {}
-=======
-        rs415_device(const uvc::backend& backend,
-            const std::vector<uvc::uvc_device_info>& dev_info,
-            const std::vector<uvc::usb_device_info>& hwm_device,
-            const std::vector<uvc::hid_device_info>& hid_info)
-            : ds5_device(backend, dev_info, hwm_device, hid_info),
-              ds5_rolling_shutter(backend, dev_info, hwm_device, hid_info),
-              ds5_active(backend, dev_info, hwm_device, hid_info),
-              ds5_color(backend, dev_info, hwm_device, hid_info),
-              ds5_advanced_mode_base(ds5_device::_hw_monitor) {}
->>>>>>> 72e1dff2
+              ds5_color(backend, group),
+              ds5_advanced_mode_base(ds5_device::_hw_monitor)  {}
     };
 
     // PWGT
     class rs420_mm_device : public ds5_motion, public ds5_advanced_mode_base
     {
     public:
-<<<<<<< HEAD
         rs420_mm_device(const platform::backend& backend,
                         const platform::backend_device_group& group)
             : ds5_device(backend, group),
-              ds5_motion(backend, group) {}
-=======
-        rs420_mm_device(const uvc::backend& backend,
-            const std::vector<uvc::uvc_device_info>& dev_info,
-            const std::vector<uvc::usb_device_info>& hwm_device,
-            const std::vector<uvc::hid_device_info>& hid_info)
-            : ds5_device(backend, dev_info, hwm_device, hid_info),
-              ds5_motion(backend, dev_info, hwm_device, hid_info),
-              ds5_advanced_mode_base(ds5_device::_hw_monitor) {}
->>>>>>> 72e1dff2
+              ds5_motion(backend, group),
+              ds5_advanced_mode_base(ds5_device::_hw_monitor)  {}
     };
 
     // AWG
     class rs430_device : public ds5_active, public ds5_advanced_mode_base
     {
     public:
-<<<<<<< HEAD
         rs430_device(const platform::backend& backend,
                      const platform::backend_device_group& group)
             : ds5_device(backend, group),
-              ds5_active(backend, group) {}
-=======
-        rs430_device(const uvc::backend& backend,
-            const std::vector<uvc::uvc_device_info>& dev_info,
-            const std::vector<uvc::usb_device_info>& hwm_device,
-            const std::vector<uvc::hid_device_info>& hid_info)
-            : ds5_device(backend, dev_info, hwm_device, hid_info),
-              ds5_active(backend, dev_info, hwm_device, hid_info),
-              ds5_advanced_mode_base(ds5_device::_hw_monitor) {}
->>>>>>> 72e1dff2
+              ds5_active(backend, group),
+              ds5_advanced_mode_base(ds5_device::_hw_monitor)  {}
     };
 
     // AWGT
@@ -139,22 +91,12 @@
                             public ds5_advanced_mode_base
     {
     public:
-<<<<<<< HEAD
         rs430_mm_device(const platform::backend& backend,
                         const platform::backend_device_group& group)
             : ds5_device(backend, group),
               ds5_active(backend, group),
-              ds5_motion(backend, group) {}
-=======
-        rs430_mm_device(const uvc::backend& backend,
-            const std::vector<uvc::uvc_device_info>& dev_info,
-            const std::vector<uvc::usb_device_info>& hwm_device,
-            const std::vector<uvc::hid_device_info>& hid_info)
-            : ds5_device(backend, dev_info, hwm_device, hid_info),
-              ds5_active(backend, dev_info, hwm_device, hid_info),
-              ds5_motion(backend, dev_info, hwm_device, hid_info),
-              ds5_advanced_mode_base(ds5_device::_hw_monitor) {}
->>>>>>> 72e1dff2
+              ds5_motion(backend, group),
+              ds5_advanced_mode_base(ds5_device::_hw_monitor)  {}
     };
 
     // AWGC
@@ -163,22 +105,12 @@
                          public ds5_advanced_mode_base
     {
     public:
-<<<<<<< HEAD
         rs435_device(const platform::backend& backend,
                      const platform::backend_device_group& group)
             : ds5_device(backend, group),
               ds5_active(backend, group),
-              ds5_color(backend,  group) {}
-=======
-        rs435_device(const uvc::backend& backend,
-            const std::vector<uvc::uvc_device_info>& dev_info,
-            const std::vector<uvc::usb_device_info>& hwm_device,
-            const std::vector<uvc::hid_device_info>& hid_info)
-            : ds5_device(backend, dev_info, hwm_device, hid_info),
-              ds5_active(backend, dev_info, hwm_device, hid_info),
-              ds5_color(backend, dev_info, hwm_device, hid_info),
+              ds5_color(backend,  group),
               ds5_advanced_mode_base(ds5_device::_hw_monitor) {}
->>>>>>> 72e1dff2
     };
 
     // AWGCT
@@ -188,24 +120,13 @@
                                 public ds5_advanced_mode_base
     {
     public:
-<<<<<<< HEAD
         rs430_rgb_mm_device(const platform::backend& backend,
                             const platform::backend_device_group& group)
             : ds5_device(backend, group),
               ds5_active(backend, group),
               ds5_color(backend,  group),
-              ds5_motion(backend, group) {}
-=======
-        rs430_rgb_mm_device(const uvc::backend& backend,
-            const std::vector<uvc::uvc_device_info>& dev_info,
-            const std::vector<uvc::usb_device_info>& hwm_device,
-            const std::vector<uvc::hid_device_info>& hid_info)
-            : ds5_device(backend, dev_info, hwm_device, hid_info),
-              ds5_active(backend, dev_info, hwm_device, hid_info),
-              ds5_color(backend, dev_info, hwm_device, hid_info),
-              ds5_motion(backend, dev_info, hwm_device, hid_info),
+              ds5_motion(backend, group),
               ds5_advanced_mode_base(ds5_device::_hw_monitor) {}
->>>>>>> 72e1dff2
     };
 
     std::shared_ptr<device_interface> ds5_info::create(const platform::backend& backend) const
