// License: Apache 2.0 See LICENSE file in root directory.
// Copyright(c) 2015 Intel Corporation. All Rights Reserved.

#include <functional>   // For function

#include "api.h"
#include "context.h"
#include "device.h"
#include "algo.h"
#include "core/debug.h"
#include "core/motion.h"
#include "core/extension.h"
#include "media/record/record_device.h"
#include <media/ros/ros_writer.h>
#include <media/ros/ros_reader.h>
#include "core/advanced_mode.h"
#include "source.h"
#include "core/processing.h"
#include "proc/synthetic-stream.h"
#include "proc/align.h"
#include "proc/colorizer.h"
#include "proc/pointcloud.h"
#include "proc/disparity-transform.h"
#include "proc/syncer-processing-block.h"
#include "proc/decimation-filter.h"
#include "proc/spatial-filter.h"
#include "media/playback/playback_device.h"
#include "stream.h"
#include "../include/librealsense2/h/rs_types.h"
#include "pipeline.h"
#include "environment.h"
#include "proc/temporal-filter.h"
#include "bypass-device.h"

////////////////////////
// API implementation //
////////////////////////

struct rs2_stream_profile_list
{
    std::vector<std::shared_ptr<stream_profile_interface>> list;
};

struct rs2_options
{
    rs2_options(librealsense::options_interface* options) : options(options) { }

    librealsense::options_interface* options;

    virtual ~rs2_options() = default;
};

struct rs2_sensor : public rs2_options
{
    rs2_sensor(rs2_device parent,
        librealsense::sensor_interface* sensor,
        size_t index)
        : rs2_options((librealsense::options_interface*)sensor),
        parent(parent), sensor(sensor), index(index)
    {}

    rs2_device parent;
    librealsense::sensor_interface* sensor;
    size_t index;

    rs2_sensor& operator=(const rs2_sensor&) = delete;
    rs2_sensor(const rs2_sensor&) = delete;
};


struct rs2_context
{
    ~rs2_context() { ctx->stop(); }
    std::shared_ptr<librealsense::context> ctx;
};

struct rs2_device_hub
{
    std::shared_ptr<librealsense::device_hub> hub;
};

struct rs2_pipeline
{
    std::shared_ptr<librealsense::pipeline> pipe;
};

struct rs2_config
{
    std::shared_ptr<librealsense::pipeline_config> config;
};

struct rs2_pipeline_profile
{
    std::shared_ptr<librealsense::pipeline_profile> profile;
};

struct rs2_frame_queue
{
    explicit rs2_frame_queue(int cap)
        : queue(cap)
    {
    }

    single_consumer_queue<librealsense::frame_holder> queue;
};

struct rs2_processing_block : public rs2_options
{
    rs2_processing_block(std::shared_ptr<librealsense::processing_block> block)
        : rs2_options((librealsense::options_interface*)block.get()),
        block(block) { }

    std::shared_ptr<librealsense::processing_block_interface> block;

    rs2_processing_block& operator=(const rs2_processing_block&) = delete;
    rs2_processing_block(const rs2_processing_block&) = delete;
};

struct rs2_sensor_list
{
    rs2_device dev;
};

int major(int version)
{
    return version / 10000;
}
int minor(int version)
{
    return (version % 10000) / 100;
}
int patch(int version)
{
    return (version % 100);
}

std::string api_version_to_string(int version)
{
    if (major(version) == 0) return librealsense::to_string() << version;
    return librealsense::to_string() << major(version) << "." << minor(version) << "." << patch(version);
}

void report_version_mismatch(int runtime, int compiletime)
{
    throw librealsense::invalid_value_exception(librealsense::to_string() << "API version mismatch: librealsense.so was compiled with API version "
        << api_version_to_string(runtime) << " but the application was compiled with "
        << api_version_to_string(compiletime) << "! Make sure correct version of the library is installed (make install)");
}

void verify_version_compatibility(int api_version)
{
    rs2_error* error = nullptr;
    auto runtime_api_version = rs2_get_api_version(&error);
    if (error)
        throw librealsense::invalid_value_exception(rs2_get_error_message(error));

    if ((runtime_api_version < 10) || (api_version < 10))
    {
        // when dealing with version < 1.0.0 that were still using single number for API version, require exact match
        if (api_version != runtime_api_version)
            report_version_mismatch(runtime_api_version, api_version);
    }
    else if ((major(runtime_api_version) == 1 && minor(runtime_api_version) <= 9)
        || (major(api_version) == 1 && minor(api_version) <= 9))
    {
        // when dealing with version < 1.10.0, API breaking changes are still possible without minor version change, require exact match
        if (api_version != runtime_api_version)
            report_version_mismatch(runtime_api_version, api_version);
    }
    else
    {
        // starting with 1.10.0, versions with same patch are compatible
        if ((major(api_version) != major(runtime_api_version))
            || (minor(api_version) != minor(runtime_api_version)))
            report_version_mismatch(runtime_api_version, api_version);
    }
}


void notifications_proccessor::raise_notification(const notification n)
{
    _dispatcher.invoke([this, n](dispatcher::cancellable_timer ct)
    {
        std::lock_guard<std::mutex> lock(_callback_mutex);
        rs2_notification noti(&n);
        if (_callback)_callback->on_notification(&noti);
    });
}

rs2_context* rs2_create_context(int api_version, rs2_error** error) BEGIN_API_CALL
{
    verify_version_compatibility(api_version);

    return new rs2_context{ std::make_shared<librealsense::context>(librealsense::backend_type::standard) };
}
HANDLE_EXCEPTIONS_AND_RETURN(nullptr, api_version)

void rs2_delete_context(rs2_context* context) BEGIN_API_CALL
{
    VALIDATE_NOT_NULL(context);
    delete context;
}
NOEXCEPT_RETURN(, context)

rs2_device_hub* rs2_create_device_hub(const rs2_context* context, rs2_error** error) BEGIN_API_CALL
{
    return new rs2_device_hub{ std::make_shared<librealsense::device_hub>(context->ctx) };
}
HANDLE_EXCEPTIONS_AND_RETURN(nullptr, context)

void rs2_delete_device_hub(const rs2_device_hub* hub) BEGIN_API_CALL
{
    VALIDATE_NOT_NULL(hub);
    delete hub;
}
NOEXCEPT_RETURN(, hub)

rs2_device* rs2_device_hub_wait_for_device(rs2_context* ctx, const rs2_device_hub* hub, rs2_error** error) BEGIN_API_CALL
{
    VALIDATE_NOT_NULL(hub);
    VALIDATE_NOT_NULL(ctx);
    auto dev = hub->hub->wait_for_device();
    return new rs2_device{ ctx->ctx, std::make_shared<readonly_device_info>(dev), dev };
}
HANDLE_EXCEPTIONS_AND_RETURN(nullptr, hub, ctx)

int rs2_device_hub_is_device_connected(const rs2_device_hub* hub, const rs2_device* device, rs2_error** error) BEGIN_API_CALL
{
    VALIDATE_NOT_NULL(hub);
    VALIDATE_NOT_NULL(device);
    auto res = hub->hub->is_connected(*device->device);
    return res ? 1 : 0;
}
HANDLE_EXCEPTIONS_AND_RETURN(0, hub, device)

rs2_device_list* rs2_query_devices(const rs2_context* context, rs2_error** error) BEGIN_API_CALL
{
    VALIDATE_NOT_NULL(context);

    std::vector<rs2_device_info> results;
    for (auto&& dev_info : context->ctx->query_devices())
    {
        try
        {
            rs2_device_info d{ context->ctx, dev_info };
            results.push_back(d);
        }
        catch (...)
        {
            LOG_WARNING("Could not open device!");
        }
    }

    return new rs2_device_list{ context->ctx, results };
}
HANDLE_EXCEPTIONS_AND_RETURN(nullptr, context)

rs2_sensor_list* rs2_query_sensors(const rs2_device* device, rs2_error** error) BEGIN_API_CALL
{
    VALIDATE_NOT_NULL(device);

    std::vector<rs2_device_info> results;
    try
    {
        auto dev = device->device;
        for (unsigned int i = 0; i < dev->get_sensors_count(); i++)
        {
            rs2_device_info d{ device->ctx, device->info };
            results.push_back(d);
        }
    }
    catch (...)
    {
        LOG_WARNING("Could not open device!");
    }

    return new rs2_sensor_list{ *device };
}
HANDLE_EXCEPTIONS_AND_RETURN(nullptr, device)

int rs2_get_device_count(const rs2_device_list* list, rs2_error** error) BEGIN_API_CALL
{
    if (list == nullptr)
        return 0;
    return static_cast<int>(list->list.size());
}
HANDLE_EXCEPTIONS_AND_RETURN(0, list)

int rs2_get_sensors_count(const rs2_sensor_list* list, rs2_error** error) BEGIN_API_CALL
{
    if (list == nullptr)
        return 0;
    return static_cast<int>(list->dev.device->get_sensors_count());
}
HANDLE_EXCEPTIONS_AND_RETURN(0, list)

void rs2_delete_device_list(rs2_device_list* list) BEGIN_API_CALL
{
    VALIDATE_NOT_NULL(list);
    delete list;
}
NOEXCEPT_RETURN(, list)

void rs2_delete_sensor_list(rs2_sensor_list* list) BEGIN_API_CALL
{
    VALIDATE_NOT_NULL(list);
    delete list;
}
NOEXCEPT_RETURN(, list)

rs2_device* rs2_create_device(const rs2_device_list* info_list, int index, rs2_error** error) BEGIN_API_CALL
{
    VALIDATE_NOT_NULL(info_list);
    VALIDATE_RANGE(index, 0, (int)info_list->list.size() - 1);

    return new rs2_device{ info_list->ctx,
                          info_list->list[index].info,
                          info_list->list[index].info->create_device()
    };
}
HANDLE_EXCEPTIONS_AND_RETURN(nullptr, info_list, index)

void rs2_delete_device(rs2_device* device) BEGIN_API_CALL
{
    VALIDATE_NOT_NULL(device);
    delete device;
}
NOEXCEPT_RETURN(, device)

rs2_sensor* rs2_create_sensor(const rs2_sensor_list* list, int index, rs2_error** error) BEGIN_API_CALL
{
    VALIDATE_NOT_NULL(list);
    VALIDATE_RANGE(index, 0, (int)list->dev.device->get_sensors_count() - 1);

    return new rs2_sensor{
            list->dev,
            &list->dev.device->get_sensor(index),
            (size_t)index
    };
}
HANDLE_EXCEPTIONS_AND_RETURN(nullptr, list, index)

void rs2_delete_sensor(rs2_sensor* device) BEGIN_API_CALL
{
    VALIDATE_NOT_NULL(device);
    delete device;
}
NOEXCEPT_RETURN(, device)

rs2_stream_profile_list* rs2_get_stream_profiles(rs2_sensor* sensor, rs2_error** error) BEGIN_API_CALL
{
    VALIDATE_NOT_NULL(sensor);
    return new rs2_stream_profile_list{ sensor->sensor->get_stream_profiles() };
}
HANDLE_EXCEPTIONS_AND_RETURN(nullptr, sensor)

const rs2_stream_profile* rs2_get_stream_profile(const rs2_stream_profile_list* list, int index, rs2_error** error) BEGIN_API_CALL
{
    VALIDATE_NOT_NULL(list);
    VALIDATE_RANGE(index, 0, (int)list->list.size() - 1);

    return list->list[index]->get_c_wrapper();
}
HANDLE_EXCEPTIONS_AND_RETURN(nullptr, list, index)

int rs2_get_stream_profiles_count(const rs2_stream_profile_list* list, rs2_error** error) BEGIN_API_CALL
{
    VALIDATE_NOT_NULL(list);
    return static_cast<int>(list->list.size());
}
HANDLE_EXCEPTIONS_AND_RETURN(0, list)

void rs2_delete_stream_profiles_list(rs2_stream_profile_list* list) BEGIN_API_CALL
{
    VALIDATE_NOT_NULL(list);
    delete list;
}
NOEXCEPT_RETURN(, list)

void rs2_get_video_stream_intrinsics(const rs2_stream_profile* from, rs2_intrinsics* intr, rs2_error** error) BEGIN_API_CALL
{
    VALIDATE_NOT_NULL(from);
    VALIDATE_NOT_NULL(intr);

    auto vid = VALIDATE_INTERFACE(from->profile, librealsense::video_stream_profile_interface);

    *intr = vid->get_intrinsics();
}
HANDLE_EXCEPTIONS_AND_RETURN(, from, intr)

void rs2_get_motion_intrinsics(const rs2_stream_profile* mode, rs2_motion_device_intrinsic * intrinsics, rs2_error ** error) BEGIN_API_CALL
{
    VALIDATE_NOT_NULL(mode);
    VALIDATE_NOT_NULL(intrinsics);

    auto motion = VALIDATE_INTERFACE(mode->profile, librealsense::motion_stream_profile_interface);
    *intrinsics = motion->get_intrinsics();
}
HANDLE_EXCEPTIONS_AND_RETURN(, mode, intrinsics)


void rs2_get_video_stream_resolution(const rs2_stream_profile* from, int* width, int* height, rs2_error** error) BEGIN_API_CALL
{
    VALIDATE_NOT_NULL(from);

    auto vid = VALIDATE_INTERFACE(from->profile, librealsense::video_stream_profile_interface);

    if (width)  *width = vid->get_width();
    if (height) *height = vid->get_height();
}
HANDLE_EXCEPTIONS_AND_RETURN(, from, width, height)

int rs2_is_stream_profile_default(const rs2_stream_profile* profile, rs2_error** error) BEGIN_API_CALL
{
    VALIDATE_NOT_NULL(profile);
    return profile->profile->is_default() ? 1 : 0;
}
HANDLE_EXCEPTIONS_AND_RETURN(0, profile)

void rs2_get_stream_profile_data(const rs2_stream_profile* mode, rs2_stream* stream, rs2_format* format, int* index, int* unique_id, int* framerate, rs2_error** error) BEGIN_API_CALL
{
    VALIDATE_NOT_NULL(mode);
    VALIDATE_NOT_NULL(stream);
    VALIDATE_NOT_NULL(format);
    VALIDATE_NOT_NULL(index);
    VALIDATE_NOT_NULL(unique_id);

    *framerate = mode->profile->get_framerate();
    *format = mode->profile->get_format();
    *index = mode->profile->get_stream_index();
    *stream = mode->profile->get_stream_type();
    *unique_id = mode->profile->get_unique_id();
}
HANDLE_EXCEPTIONS_AND_RETURN(, mode, stream, format, index, framerate)

void rs2_set_stream_profile_data(rs2_stream_profile* mode, rs2_stream stream, int index, rs2_format format, rs2_error** error) BEGIN_API_CALL
{
    VALIDATE_NOT_NULL(mode);
    VALIDATE_ENUM(stream);
    VALIDATE_ENUM(format);

    mode->profile->set_format(format);
    mode->profile->set_stream_type(stream);
    mode->profile->set_stream_index(index);
}
HANDLE_EXCEPTIONS_AND_RETURN(, mode, stream, format)

void rs2_delete_stream_profile(rs2_stream_profile* p) BEGIN_API_CALL
{
    VALIDATE_NOT_NULL(p);
    delete p;
}
NOEXCEPT_RETURN(, p)

rs2_stream_profile* rs2_clone_stream_profile(const rs2_stream_profile* mode, rs2_stream stream, int stream_idx, rs2_format fmt, rs2_error** error) BEGIN_API_CALL
{
    VALIDATE_NOT_NULL(mode);
    VALIDATE_ENUM(stream);
    VALIDATE_ENUM(fmt);

    auto sp = mode->profile->clone();
    sp->set_stream_type(stream);
    sp->set_stream_index(stream_idx);
    sp->set_format(fmt);

    return new rs2_stream_profile{ sp.get(), sp };
}
HANDLE_EXCEPTIONS_AND_RETURN(nullptr, mode, stream, stream_idx, fmt)

const rs2_raw_data_buffer* rs2_send_and_receive_raw_data(rs2_device* device, void* raw_data_to_send, unsigned size_of_raw_data_to_send, rs2_error** error) BEGIN_API_CALL
{
    VALIDATE_NOT_NULL(device);

    auto debug_interface = VALIDATE_INTERFACE(device->device, librealsense::debug_interface);

    auto raw_data_buffer = static_cast<uint8_t*>(raw_data_to_send);
    std::vector<uint8_t> buffer_to_send(raw_data_buffer, raw_data_buffer + size_of_raw_data_to_send);
    auto ret_data = debug_interface->send_receive_raw_data(buffer_to_send);
    return new rs2_raw_data_buffer{ ret_data };
}
HANDLE_EXCEPTIONS_AND_RETURN(nullptr, device)

const unsigned char* rs2_get_raw_data(const rs2_raw_data_buffer* buffer, rs2_error** error) BEGIN_API_CALL
{
    VALIDATE_NOT_NULL(buffer);
    return buffer->buffer.data();
}
HANDLE_EXCEPTIONS_AND_RETURN(0, buffer)

int rs2_get_raw_data_size(const rs2_raw_data_buffer* buffer, rs2_error** error) BEGIN_API_CALL
{
    VALIDATE_NOT_NULL(buffer);
    return static_cast<int>(buffer->buffer.size());
}
HANDLE_EXCEPTIONS_AND_RETURN(0, buffer)

void rs2_delete_raw_data(const rs2_raw_data_buffer* buffer) BEGIN_API_CALL
{
    VALIDATE_NOT_NULL(buffer);
    delete buffer;
}
NOEXCEPT_RETURN(, buffer)

void rs2_open(rs2_sensor* sensor, const rs2_stream_profile* profile, rs2_error** error) BEGIN_API_CALL
{
    VALIDATE_NOT_NULL(sensor);
    VALIDATE_NOT_NULL(profile);

    std::vector<std::shared_ptr<stream_profile_interface>> request;
    request.push_back(std::dynamic_pointer_cast<stream_profile_interface>(profile->profile->shared_from_this()));
    sensor->sensor->open(request);
}
HANDLE_EXCEPTIONS_AND_RETURN(, sensor, profile)

void rs2_open_multiple(rs2_sensor* sensor,
    const rs2_stream_profile** profiles, int count, rs2_error** error) BEGIN_API_CALL
{
    VALIDATE_NOT_NULL(sensor);
    VALIDATE_NOT_NULL(profiles);

    std::vector<std::shared_ptr<stream_profile_interface>> request;
    for (auto i = 0; i < count; i++)
    {
        request.push_back(std::dynamic_pointer_cast<stream_profile_interface>(profiles[i]->profile->shared_from_this()));
    }
    sensor->sensor->open(request);
}
HANDLE_EXCEPTIONS_AND_RETURN(, sensor, profiles, count)

void rs2_close(const rs2_sensor* sensor, rs2_error** error) BEGIN_API_CALL
{
    VALIDATE_NOT_NULL(sensor);
    sensor->sensor->close();
}
HANDLE_EXCEPTIONS_AND_RETURN(, sensor)

int rs2_is_option_read_only(const rs2_options* options, rs2_option option, rs2_error** error) BEGIN_API_CALL
{
    VALIDATE_NOT_NULL(options);
    VALIDATE_ENUM(option);
    return options->options->get_option(option).is_read_only();
}
HANDLE_EXCEPTIONS_AND_RETURN(0, options, option)

float rs2_get_option(const rs2_options* options, rs2_option option, rs2_error** error) BEGIN_API_CALL
{
    VALIDATE_NOT_NULL(options);
    VALIDATE_ENUM(option);
    return options->options->get_option(option).query();
}
HANDLE_EXCEPTIONS_AND_RETURN(0.0f, options, option)

void rs2_set_option(const rs2_options* options, rs2_option option, float value, rs2_error** error) BEGIN_API_CALL
{
    VALIDATE_NOT_NULL(options);
    VALIDATE_ENUM(option);
    options->options->get_option(option).set(value);
}
HANDLE_EXCEPTIONS_AND_RETURN(, options, option, value)


int rs2_supports_option(const rs2_options* options, rs2_option option, rs2_error** error) BEGIN_API_CALL
{
    VALIDATE_NOT_NULL(options);
    VALIDATE_ENUM(option);
    return options->options->supports_option(option);
}
HANDLE_EXCEPTIONS_AND_RETURN(0, options, option)

void rs2_get_option_range(const rs2_options* options, rs2_option option,
    float* min, float* max, float* step, float* def, rs2_error** error) BEGIN_API_CALL
{
    VALIDATE_NOT_NULL(options);
    VALIDATE_ENUM(option);
    VALIDATE_NOT_NULL(min);
    VALIDATE_NOT_NULL(max);
    VALIDATE_NOT_NULL(step);
    VALIDATE_NOT_NULL(def);
    auto range = options->options->get_option(option).get_range();
    *min = range.min;
    *max = range.max;
    *def = range.def;
    *step = range.step;
}
HANDLE_EXCEPTIONS_AND_RETURN(, options, option, min, max, step, def)

const char* rs2_get_device_info(const rs2_device* dev, rs2_camera_info info, rs2_error** error) BEGIN_API_CALL
{
    VALIDATE_NOT_NULL(dev);
    VALIDATE_ENUM(info);
    if (dev->device->supports_info(info))
    {
        return dev->device->get_info(info).c_str();
    }
    throw librealsense::invalid_value_exception(librealsense::to_string() << "info " << rs2_camera_info_to_string(info) << " not supported by the device!");
}
HANDLE_EXCEPTIONS_AND_RETURN(nullptr, dev, info)

int rs2_supports_device_info(const rs2_device* dev, rs2_camera_info info, rs2_error** error) BEGIN_API_CALL
{
    VALIDATE_NOT_NULL(dev);
    VALIDATE_ENUM(info);
    return dev->device->supports_info(info);
}
HANDLE_EXCEPTIONS_AND_RETURN(false, dev, info)

const char* rs2_get_sensor_info(const rs2_sensor* sensor, rs2_camera_info info, rs2_error** error) BEGIN_API_CALL
{
    VALIDATE_NOT_NULL(sensor);
    VALIDATE_ENUM(info);
    if (sensor->sensor->supports_info(info))
    {
        return sensor->sensor->get_info(info).c_str();
    }
    throw librealsense::invalid_value_exception(librealsense::to_string() << "info " << rs2_camera_info_to_string(info) << " not supported by the sensor!");
}
HANDLE_EXCEPTIONS_AND_RETURN(nullptr, sensor, info)

int rs2_supports_sensor_info(const rs2_sensor* sensor, rs2_camera_info info, rs2_error** error) BEGIN_API_CALL
{
    VALIDATE_NOT_NULL(sensor);
    VALIDATE_ENUM(info);
    return sensor->sensor->supports_info(info);
}
HANDLE_EXCEPTIONS_AND_RETURN(false, sensor, info)

void rs2_start(const rs2_sensor* sensor, rs2_frame_callback_ptr on_frame, void* user, rs2_error** error) BEGIN_API_CALL
{
    VALIDATE_NOT_NULL(sensor);
    VALIDATE_NOT_NULL(on_frame);
    librealsense::frame_callback_ptr callback(
        new librealsense::frame_callback(on_frame, user));
    sensor->sensor->start(move(callback));
}
HANDLE_EXCEPTIONS_AND_RETURN(, sensor, on_frame, user)

void rs2_start_queue(const rs2_sensor* sensor, rs2_frame_queue* queue, rs2_error** error) BEGIN_API_CALL
{
    VALIDATE_NOT_NULL(sensor);
    VALIDATE_NOT_NULL(queue);
    librealsense::frame_callback_ptr callback(
        new librealsense::frame_callback(rs2_enqueue_frame, queue));
    sensor->sensor->start(move(callback));
}
HANDLE_EXCEPTIONS_AND_RETURN(, sensor, queue)

void rs2_set_notifications_callback(const rs2_sensor* sensor, rs2_notification_callback_ptr on_notification, void* user, rs2_error** error) BEGIN_API_CALL
{
    VALIDATE_NOT_NULL(sensor);
    VALIDATE_NOT_NULL(on_notification);
    librealsense::notifications_callback_ptr callback(
        new librealsense::notifications_callback(on_notification, user),
        [](rs2_notifications_callback* p) { delete p; });
    sensor->sensor->register_notifications_callback(std::move(callback));
}
HANDLE_EXCEPTIONS_AND_RETURN(, sensor, on_notification, user)

void rs2_set_devices_changed_callback(const rs2_context* context, rs2_devices_changed_callback_ptr callback, void* user, rs2_error** error) BEGIN_API_CALL
{
    VALIDATE_NOT_NULL(context);
    VALIDATE_NOT_NULL(callback);
    librealsense::devices_changed_callback_ptr cb(
        new librealsense::devices_changed_callback(callback, user),
        [](rs2_devices_changed_callback* p) { delete p; });
    context->ctx->set_devices_changed_callback(std::move(cb));
}
HANDLE_EXCEPTIONS_AND_RETURN(, context, callback, user)

void rs2_start_cpp(const rs2_sensor* sensor, rs2_frame_callback* callback, rs2_error** error) BEGIN_API_CALL
{
    VALIDATE_NOT_NULL(sensor);
    VALIDATE_NOT_NULL(callback);
    sensor->sensor->start({ callback, [](rs2_frame_callback* p) { p->release(); } });
}
HANDLE_EXCEPTIONS_AND_RETURN(, sensor, callback)

void rs2_set_notifications_callback_cpp(const rs2_sensor* sensor, rs2_notifications_callback* callback, rs2_error** error) BEGIN_API_CALL
{
    VALIDATE_NOT_NULL(sensor);
    VALIDATE_NOT_NULL(callback);
    sensor->sensor->register_notifications_callback({ callback, [](rs2_notifications_callback* p) { p->release(); } });
}
HANDLE_EXCEPTIONS_AND_RETURN(, sensor, callback)

void rs2_set_devices_changed_callback_cpp(rs2_context* context, rs2_devices_changed_callback* callback, rs2_error** error) BEGIN_API_CALL
{
    VALIDATE_NOT_NULL(context);
    VALIDATE_NOT_NULL(callback);
    context->ctx->set_devices_changed_callback({ callback, [](rs2_devices_changed_callback* p) { p->release(); } });
}
HANDLE_EXCEPTIONS_AND_RETURN(, context, callback)

void rs2_stop(const rs2_sensor* sensor, rs2_error** error) BEGIN_API_CALL
{
    VALIDATE_NOT_NULL(sensor);
    sensor->sensor->stop();
}
HANDLE_EXCEPTIONS_AND_RETURN(, sensor)

int rs2_supports_frame_metadata(const rs2_frame* frame, rs2_frame_metadata_value frame_metadata, rs2_error** error) BEGIN_API_CALL
{
    VALIDATE_NOT_NULL(frame);
    VALIDATE_ENUM(frame_metadata);
    return ((frame_interface*)frame)->supports_frame_metadata(frame_metadata);
}
HANDLE_EXCEPTIONS_AND_RETURN(0, frame, frame_metadata)

rs2_metadata_type rs2_get_frame_metadata(const rs2_frame* frame, rs2_frame_metadata_value frame_metadata, rs2_error** error) BEGIN_API_CALL
{
    VALIDATE_NOT_NULL(frame);
    VALIDATE_ENUM(frame_metadata);
    return ((frame_interface*)frame)->get_frame_metadata(frame_metadata);
}
HANDLE_EXCEPTIONS_AND_RETURN(0, frame, frame_metadata)

const char* rs2_get_notification_description(rs2_notification* notification, rs2_error** error) BEGIN_API_CALL
{
    VALIDATE_NOT_NULL(notification);
    return notification->_notification->description.c_str();
}
HANDLE_EXCEPTIONS_AND_RETURN(0, notification)

rs2_time_t rs2_get_notification_timestamp(rs2_notification* notification, rs2_error** error) BEGIN_API_CALL
{
    VALIDATE_NOT_NULL(notification);
    return notification->_notification->timestamp;
}
HANDLE_EXCEPTIONS_AND_RETURN(0, notification)

rs2_log_severity rs2_get_notification_severity(rs2_notification* notification, rs2_error** error) BEGIN_API_CALL
{
    VALIDATE_NOT_NULL(notification);
    return (rs2_log_severity)notification->_notification->severity;
}
HANDLE_EXCEPTIONS_AND_RETURN(RS2_LOG_SEVERITY_NONE, notification)

rs2_notification_category rs2_get_notification_category(rs2_notification* notification, rs2_error** error) BEGIN_API_CALL
{
    VALIDATE_NOT_NULL(notification);
    return (rs2_notification_category)notification->_notification->category;
}
HANDLE_EXCEPTIONS_AND_RETURN(RS2_NOTIFICATION_CATEGORY_UNKNOWN_ERROR, notification)

const char* rs2_get_notification_serialized_data(rs2_notification* notification, rs2_error** error) BEGIN_API_CALL
{
    VALIDATE_NOT_NULL(notification);
    return notification->_notification->serialized_data.c_str();
}
HANDLE_EXCEPTIONS_AND_RETURN(0, notification)


int rs2_device_list_contains(const rs2_device_list* info_list, const rs2_device* device, rs2_error** error) BEGIN_API_CALL
{
    VALIDATE_NOT_NULL(info_list);
    VALIDATE_NOT_NULL(device);

    for (auto info : info_list->list)
    {
        // TODO: This is incapable of detecting playback devices
        // Need to extend, if playback, compare filename or something
        if (device->info && device->info->get_device_data() == info.info->get_device_data())
        {
            return 1;
        }
    }
    return 0;
}
HANDLE_EXCEPTIONS_AND_RETURN(false, info_list, device)

rs2_time_t rs2_get_frame_timestamp(const rs2_frame* frame_ref, rs2_error** error) BEGIN_API_CALL
{
    VALIDATE_NOT_NULL(frame_ref);
    return ((frame_interface*)frame_ref)->get_frame_timestamp();
}
HANDLE_EXCEPTIONS_AND_RETURN(0, frame_ref)

rs2_timestamp_domain rs2_get_frame_timestamp_domain(const rs2_frame* frame_ref, rs2_error** error) BEGIN_API_CALL
{
    VALIDATE_NOT_NULL(frame_ref);
    return ((frame_interface*)frame_ref)->get_frame_timestamp_domain();
}
HANDLE_EXCEPTIONS_AND_RETURN(RS2_TIMESTAMP_DOMAIN_COUNT, frame_ref)

const void* rs2_get_frame_data(const rs2_frame* frame_ref, rs2_error** error) BEGIN_API_CALL
{
    VALIDATE_NOT_NULL(frame_ref);
    return ((frame_interface*)frame_ref)->get_frame_data();
}
HANDLE_EXCEPTIONS_AND_RETURN(nullptr, frame_ref)

int rs2_get_frame_width(const rs2_frame* frame_ref, rs2_error** error) BEGIN_API_CALL
{
    VALIDATE_NOT_NULL(frame_ref);
    auto vf = VALIDATE_INTERFACE(((frame_interface*)frame_ref), librealsense::video_frame);
    return vf->get_width();
}
HANDLE_EXCEPTIONS_AND_RETURN(0, frame_ref)

int rs2_get_frame_height(const rs2_frame* frame_ref, rs2_error** error) BEGIN_API_CALL
{
    VALIDATE_NOT_NULL(frame_ref);
    auto vf = VALIDATE_INTERFACE(((frame_interface*)frame_ref), librealsense::video_frame);
    return vf->get_height();
}
HANDLE_EXCEPTIONS_AND_RETURN(0, frame_ref)

int rs2_get_frame_stride_in_bytes(const rs2_frame* frame_ref, rs2_error** error) BEGIN_API_CALL
{
    VALIDATE_NOT_NULL(frame_ref);
    auto vf = VALIDATE_INTERFACE(((frame_interface*)frame_ref), librealsense::video_frame);
    return vf->get_stride();
}
HANDLE_EXCEPTIONS_AND_RETURN(0, frame_ref)

const rs2_stream_profile* rs2_get_frame_stream_profile(const rs2_frame* frame_ref, rs2_error** error) BEGIN_API_CALL
{
    VALIDATE_NOT_NULL(frame_ref);
    return ((frame_interface*)frame_ref)->get_stream()->get_c_wrapper();
}
HANDLE_EXCEPTIONS_AND_RETURN(nullptr, frame_ref)

int rs2_get_frame_bits_per_pixel(const rs2_frame* frame_ref, rs2_error** error) BEGIN_API_CALL
{
    VALIDATE_NOT_NULL(frame_ref);
    auto vf = VALIDATE_INTERFACE(((frame_interface*)frame_ref), librealsense::video_frame);
    return vf->get_bpp();
}
HANDLE_EXCEPTIONS_AND_RETURN(0, frame_ref)

unsigned long long rs2_get_frame_number(const rs2_frame* frame, rs2_error** error) BEGIN_API_CALL
{
    VALIDATE_NOT_NULL(frame);
    return ((frame_interface*)frame)->get_frame_number();
}
HANDLE_EXCEPTIONS_AND_RETURN(0, frame)

void rs2_release_frame(rs2_frame* frame) BEGIN_API_CALL
{
    VALIDATE_NOT_NULL(frame);
    ((frame_interface*)frame)->release();
}
NOEXCEPT_RETURN(, frame)

const char* rs2_get_option_description(const rs2_options* options, rs2_option option, rs2_error** error) BEGIN_API_CALL
{
    VALIDATE_NOT_NULL(options);
    VALIDATE_ENUM(option);
    return options->options->get_option(option).get_description();
}
HANDLE_EXCEPTIONS_AND_RETURN(nullptr, options, option)

void rs2_frame_add_ref(rs2_frame* frame, rs2_error** error) BEGIN_API_CALL
{
    VALIDATE_NOT_NULL(frame);
    ((frame_interface*)frame)->acquire();
}
HANDLE_EXCEPTIONS_AND_RETURN(, frame)

const char* rs2_get_option_value_description(const rs2_options* options, rs2_option option, float value, rs2_error** error) BEGIN_API_CALL
{
    VALIDATE_NOT_NULL(options);
    VALIDATE_ENUM(option);
    return options->options->get_option(option).get_value_description(value);
}
HANDLE_EXCEPTIONS_AND_RETURN(nullptr, options, option, value)

rs2_frame_queue* rs2_create_frame_queue(int capacity, rs2_error** error) BEGIN_API_CALL
{
    return new rs2_frame_queue(capacity);
}
HANDLE_EXCEPTIONS_AND_RETURN(nullptr, capacity)

void rs2_delete_frame_queue(rs2_frame_queue* queue) BEGIN_API_CALL
{
    VALIDATE_NOT_NULL(queue);
    delete queue;
}
NOEXCEPT_RETURN(, queue)

rs2_frame* rs2_wait_for_frame(rs2_frame_queue* queue, unsigned int timeout_ms, rs2_error** error) BEGIN_API_CALL
{
    VALIDATE_NOT_NULL(queue);
    librealsense::frame_holder fh;
    if (!queue->queue.dequeue(&fh, timeout_ms))
    {
        throw std::runtime_error("Frame did not arrive in time!");
    }

    frame_interface* result = nullptr;
    std::swap(result, fh.frame);
    return (rs2_frame*)result;
}
HANDLE_EXCEPTIONS_AND_RETURN(nullptr, queue)

int rs2_poll_for_frame(rs2_frame_queue* queue, rs2_frame** output_frame, rs2_error** error) BEGIN_API_CALL
{
    VALIDATE_NOT_NULL(queue);
    VALIDATE_NOT_NULL(output_frame);
    librealsense::frame_holder fh;
    if (queue->queue.try_dequeue(&fh))
    {
        frame_interface* result = nullptr;
        std::swap(result, fh.frame);
        *output_frame = (rs2_frame*)result;
        return true;
    }

    return false;
}
HANDLE_EXCEPTIONS_AND_RETURN(0, queue, output_frame)

void rs2_enqueue_frame(rs2_frame* frame, void* queue) BEGIN_API_CALL
{
    VALIDATE_NOT_NULL(frame);
    VALIDATE_NOT_NULL(queue);
    auto q = reinterpret_cast<rs2_frame_queue*>(queue);
    librealsense::frame_holder fh;
    fh.frame = (frame_interface*)frame;
    q->queue.enqueue(std::move(fh));
}
NOEXCEPT_RETURN(, frame, queue)

void rs2_flush_queue(rs2_frame_queue* queue, rs2_error** error) BEGIN_API_CALL
{
    VALIDATE_NOT_NULL(queue);
    queue->queue.clear();
}
HANDLE_EXCEPTIONS_AND_RETURN(, queue)

void rs2_get_extrinsics(const rs2_stream_profile* from,
    const rs2_stream_profile* to,
    rs2_extrinsics* extrin, rs2_error** error) BEGIN_API_CALL
{
    VALIDATE_NOT_NULL(from);
    VALIDATE_NOT_NULL(to);
    VALIDATE_NOT_NULL(extrin);

    if (!environment::get_instance().get_extrinsics_graph().try_fetch_extrinsics(*from->profile, *to->profile, extrin))
    {
        throw not_implemented_exception("Requested extrinsics are not available!");
    }
}
HANDLE_EXCEPTIONS_AND_RETURN(, from, to, extrin)

<<<<<<< HEAD
void rs2_register_extrinsics(const rs2_stream_profile* from,
    const rs2_stream_profile* to,
    rs2_extrinsics extrin, rs2_error** error)BEGIN_API_CALL
{
    VALIDATE_NOT_NULL(from);
    VALIDATE_NOT_NULL(to);

    environment::get_instance().get_extrinsics_graph().register_extrinsics(*from->profile, *to->profile, extrin);
}
HANDLE_EXCEPTIONS_AND_RETURN(, from, to)

void rs2_get_motion_intrinsics(const rs2_sensor* sensor, rs2_stream stream, rs2_motion_device_intrinsic* intrinsics, rs2_error** error) BEGIN_API_CALL
{
    VALIDATE_NOT_NULL(sensor);
    VALIDATE_NOT_NULL(intrinsics);
    VALIDATE_ENUM(stream);

    auto motion = VALIDATE_INTERFACE(sensor->sensor, librealsense::motion_sensor_interface);
    *intrinsics = motion->get_motion_intrinsics(stream);
}
HANDLE_EXCEPTIONS_AND_RETURN(, sensor, stream, intrinsics)

=======
>>>>>>> 3cf41c5a
void rs2_hardware_reset(const rs2_device* device, rs2_error** error) BEGIN_API_CALL
{
    VALIDATE_NOT_NULL(device);
    device->device->hardware_reset();
}
HANDLE_EXCEPTIONS_AND_RETURN(, device)

// Verify  and provide API version encoded as integer value
int rs2_get_api_version(rs2_error** error) BEGIN_API_CALL
{
    // Each component type is within [0-99] range
    VALIDATE_RANGE(RS2_API_MAJOR_VERSION, 0, 99);
    VALIDATE_RANGE(RS2_API_MINOR_VERSION, 0, 99);
    VALIDATE_RANGE(RS2_API_PATCH_VERSION, 0, 99);
    return RS2_API_VERSION;
}
HANDLE_EXCEPTIONS_AND_RETURN(0, RS2_API_MAJOR_VERSION, RS2_API_MINOR_VERSION, RS2_API_PATCH_VERSION)

rs2_context* rs2_create_recording_context(int api_version, const char* filename, const char* section, rs2_recording_mode mode, rs2_error** error) BEGIN_API_CALL
{
    VALIDATE_NOT_NULL(filename);
    VALIDATE_NOT_NULL(section);
    verify_version_compatibility(api_version);

    return new rs2_context{ std::make_shared<librealsense::context>(librealsense::backend_type::record, filename, section, mode) };
}
HANDLE_EXCEPTIONS_AND_RETURN(nullptr, api_version, filename, section, mode)

rs2_context* rs2_create_mock_context(int api_version, const char* filename, const char* section, rs2_error** error) BEGIN_API_CALL
{
    VALIDATE_NOT_NULL(filename);
    VALIDATE_NOT_NULL(section);
    verify_version_compatibility(api_version);

    return new rs2_context{ std::make_shared<librealsense::context>(librealsense::backend_type::playback, filename, section) };
}
HANDLE_EXCEPTIONS_AND_RETURN(nullptr, api_version, filename, section)

void rs2_set_region_of_interest(const rs2_sensor* sensor, int min_x, int min_y, int max_x, int max_y, rs2_error** error) BEGIN_API_CALL
{
    VALIDATE_NOT_NULL(sensor);

    VALIDATE_LE(min_x, max_x);
    VALIDATE_LE(min_y, max_y);
    VALIDATE_LE(0, min_x);
    VALIDATE_LE(0, min_y);

    auto roi = VALIDATE_INTERFACE(sensor->sensor, librealsense::roi_sensor_interface);
    roi->get_roi_method().set({ min_x, min_y, max_x, max_y });
}
HANDLE_EXCEPTIONS_AND_RETURN(, sensor, min_x, min_y, max_x, max_y)

void rs2_get_region_of_interest(const rs2_sensor* sensor, int* min_x, int* min_y, int* max_x, int* max_y, rs2_error** error) BEGIN_API_CALL
{
    VALIDATE_NOT_NULL(sensor);
    VALIDATE_NOT_NULL(min_x);
    VALIDATE_NOT_NULL(min_y);
    VALIDATE_NOT_NULL(max_x);
    VALIDATE_NOT_NULL(max_y);

    auto roi = VALIDATE_INTERFACE(sensor->sensor, librealsense::roi_sensor_interface);
    auto rect = roi->get_roi_method().get();

    *min_x = rect.min_x;
    *min_y = rect.min_y;
    *max_x = rect.max_x;
    *max_y = rect.max_y;
}
HANDLE_EXCEPTIONS_AND_RETURN(, sensor, min_x, min_y, max_x, max_y)

void rs2_free_error(rs2_error* error) { if (error) delete error; }
const char* rs2_get_failed_function(const rs2_error* error) { return error ? error->function : nullptr; }
const char* rs2_get_failed_args(const rs2_error* error) { return error ? error->args.c_str() : nullptr; }
const char* rs2_get_error_message(const rs2_error* error) { return error ? error->message.c_str() : nullptr; }
rs2_exception_type rs2_get_librealsense_exception_type(const rs2_error* error) { return error ? error->exception_type : RS2_EXCEPTION_TYPE_UNKNOWN; }

const char* rs2_stream_to_string(rs2_stream stream) { return librealsense::get_string(stream); }
const char* rs2_format_to_string(rs2_format format) { return librealsense::get_string(format); }
const char* rs2_distortion_to_string(rs2_distortion distortion) { return librealsense::get_string(distortion); }
const char* rs2_option_to_string(rs2_option option) { return librealsense::get_string(option); }
const char* rs2_camera_info_to_string(rs2_camera_info info) { return librealsense::get_string(info); }

const char* rs2_frame_metadata_to_string(rs2_frame_metadata_value metadata) { return librealsense::get_string(metadata); }
const char* rs2_timestamp_domain_to_string(rs2_timestamp_domain info) { return librealsense::get_string(info); }

const char* rs2_notification_category_to_string(rs2_notification_category category) { return librealsense::get_string(category); }

const char* rs2_sr300_visual_preset_to_string(rs2_sr300_visual_preset preset) { return librealsense::get_string(preset); }
const char* rs2_log_severity_to_string(rs2_log_severity severity) { return librealsense::get_string(severity); }
const char* rs2_exception_type_to_string(rs2_exception_type type) { return librealsense::get_string(type); }
const char* rs2_extension_type_to_string(rs2_extension type) { return librealsense::get_string(type); }
const char* rs2_playback_status_to_string(rs2_playback_status status) { return librealsense::get_string(status); }

void rs2_log_to_console(rs2_log_severity min_severity, rs2_error** error) BEGIN_API_CALL
{
    librealsense::log_to_console(min_severity);
}
HANDLE_EXCEPTIONS_AND_RETURN(, min_severity)

void rs2_log_to_file(rs2_log_severity min_severity, const char* file_path, rs2_error** error) BEGIN_API_CALL
{
    librealsense::log_to_file(min_severity, file_path);
}
HANDLE_EXCEPTIONS_AND_RETURN(, min_severity, file_path)

int rs2_is_sensor_extendable_to(const rs2_sensor* sensor, rs2_extension extension_type, rs2_error** error) BEGIN_API_CALL
{
    VALIDATE_NOT_NULL(sensor);
    VALIDATE_ENUM(extension_type);
    switch (extension_type)
    {
<<<<<<< HEAD
    case RS2_EXTENSION_DEBUG:         return VALIDATE_INTERFACE_NO_THROW(sensor->sensor, librealsense::debug_interface) != nullptr;
    case RS2_EXTENSION_INFO:          return VALIDATE_INTERFACE_NO_THROW(sensor->sensor, librealsense::info_interface) != nullptr;
    case RS2_EXTENSION_MOTION:        return VALIDATE_INTERFACE_NO_THROW(sensor->sensor, librealsense::motion_sensor_interface) != nullptr;
    case RS2_EXTENSION_OPTIONS:       return VALIDATE_INTERFACE_NO_THROW(sensor->sensor, librealsense::options_interface) != nullptr;
    case RS2_EXTENSION_VIDEO:         return VALIDATE_INTERFACE_NO_THROW(sensor->sensor, librealsense::video_sensor_interface) != nullptr;
    case RS2_EXTENSION_ROI:           return VALIDATE_INTERFACE_NO_THROW(sensor->sensor, librealsense::roi_sensor_interface) != nullptr;
    case RS2_EXTENSION_DEPTH_SENSOR:  return VALIDATE_INTERFACE_NO_THROW(sensor->sensor, librealsense::depth_sensor) != nullptr;
    case RS2_EXTENSION_DEPTH_STEREO_SENSOR :  return VALIDATE_INTERFACE_NO_THROW(sensor->sensor, librealsense::depth_stereo_sensor) != nullptr;
    case RS2_EXTENSION_BYPASS_SENSOR:  return VALIDATE_INTERFACE_NO_THROW(sensor->sensor, librealsense::bypass_sensor) != nullptr;
=======
    case RS2_EXTENSION_DEBUG               : return VALIDATE_INTERFACE_NO_THROW(sensor->sensor, librealsense::debug_interface)        != nullptr;
    case RS2_EXTENSION_INFO                : return VALIDATE_INTERFACE_NO_THROW(sensor->sensor, librealsense::info_interface)         != nullptr;
    case RS2_EXTENSION_OPTIONS             : return VALIDATE_INTERFACE_NO_THROW(sensor->sensor, librealsense::options_interface)      != nullptr;
    case RS2_EXTENSION_VIDEO               : return VALIDATE_INTERFACE_NO_THROW(sensor->sensor, librealsense::video_sensor_interface) != nullptr;
    case RS2_EXTENSION_ROI                 : return VALIDATE_INTERFACE_NO_THROW(sensor->sensor, librealsense::roi_sensor_interface)   != nullptr;
    case RS2_EXTENSION_DEPTH_SENSOR        : return VALIDATE_INTERFACE_NO_THROW(sensor->sensor, librealsense::depth_sensor)           != nullptr;
    case RS2_EXTENSION_DEPTH_STEREO_SENSOR : return VALIDATE_INTERFACE_NO_THROW(sensor->sensor, librealsense::depth_stereo_sensor)    != nullptr;
>>>>>>> 3cf41c5a
    default:
        return false;
    }
}
HANDLE_EXCEPTIONS_AND_RETURN(0, sensor, extension_type)

int rs2_is_device_extendable_to(const rs2_device* dev, rs2_extension extension, rs2_error** error) BEGIN_API_CALL
{
    VALIDATE_NOT_NULL(dev);
    VALIDATE_ENUM(extension);
    switch (extension)
    {
        case RS2_EXTENSION_DEBUG                 : return VALIDATE_INTERFACE_NO_THROW(dev->device, librealsense::debug_interface)             != nullptr;
        case RS2_EXTENSION_INFO                  : return VALIDATE_INTERFACE_NO_THROW(dev->device, librealsense::info_interface)              != nullptr;
        case RS2_EXTENSION_OPTIONS               : return VALIDATE_INTERFACE_NO_THROW(dev->device, librealsense::options_interface)           != nullptr;
        case RS2_EXTENSION_VIDEO                 : return VALIDATE_INTERFACE_NO_THROW(dev->device, librealsense::video_sensor_interface)      != nullptr;
        case RS2_EXTENSION_ROI                   : return VALIDATE_INTERFACE_NO_THROW(dev->device, librealsense::roi_sensor_interface)        != nullptr;
        case RS2_EXTENSION_DEPTH_SENSOR          : return VALIDATE_INTERFACE_NO_THROW(dev->device, librealsense::depth_sensor)                != nullptr;
        case RS2_EXTENSION_DEPTH_STEREO_SENSOR   : return VALIDATE_INTERFACE_NO_THROW(dev->device, librealsense::depth_stereo_sensor)         != nullptr;
        case RS2_EXTENSION_ADVANCED_MODE         : return VALIDATE_INTERFACE_NO_THROW(dev->device, librealsense::ds5_advanced_mode_interface) != nullptr;
        case RS2_EXTENSION_RECORD                : return VALIDATE_INTERFACE_NO_THROW(dev->device, librealsense::record_device)               != nullptr;
        case RS2_EXTENSION_PLAYBACK              : return VALIDATE_INTERFACE_NO_THROW(dev->device, librealsense::playback_device)             != nullptr;
        case RS2_EXTENSION_TM2                   : return VALIDATE_INTERFACE_NO_THROW(dev->device, librealsense::tm2_extensions)              != nullptr;
        default:
            return false;
    }
}
HANDLE_EXCEPTIONS_AND_RETURN(0, dev, extension)


int rs2_is_frame_extendable_to(const rs2_frame* f, rs2_extension extension_type, rs2_error** error) BEGIN_API_CALL
{
    VALIDATE_NOT_NULL(f);
    VALIDATE_ENUM(extension_type);
    switch (extension_type)
    {
    case RS2_EXTENSION_VIDEO_FRAME     : return VALIDATE_INTERFACE_NO_THROW((frame_interface*)f, librealsense::video_frame)     != nullptr;
    case RS2_EXTENSION_COMPOSITE_FRAME : return VALIDATE_INTERFACE_NO_THROW((frame_interface*)f, librealsense::composite_frame) != nullptr;
    case RS2_EXTENSION_POINTS          : return VALIDATE_INTERFACE_NO_THROW((frame_interface*)f, librealsense::points)          != nullptr;
    case RS2_EXTENSION_DEPTH_FRAME     : return VALIDATE_INTERFACE_NO_THROW((frame_interface*)f, librealsense::depth_frame)     != nullptr;
    case RS2_EXTENSION_DISPARITY_FRAME : return VALIDATE_INTERFACE_NO_THROW((frame_interface*)f, librealsense::disparity_frame) != nullptr;
    case RS2_EXTENSION_MOTION_FRAME    : return VALIDATE_INTERFACE_NO_THROW((frame_interface*)f, librealsense::motion_frame)    != nullptr;
    case RS2_EXTENSION_POSE_FRAME      : return VALIDATE_INTERFACE_NO_THROW((frame_interface*)f, librealsense::pose_frame)      != nullptr;

    default:
        return false;
    }
}
HANDLE_EXCEPTIONS_AND_RETURN(0, f, extension_type)

int rs2_stream_profile_is(const rs2_stream_profile* f, rs2_extension extension_type, rs2_error** error) BEGIN_API_CALL
{
    VALIDATE_NOT_NULL(f);
    VALIDATE_ENUM(extension_type);
    switch (extension_type)
    {
    case RS2_EXTENSION_VIDEO_PROFILE    : return VALIDATE_INTERFACE_NO_THROW(f->profile, librealsense::video_stream_profile_interface)  != nullptr;
    case RS2_EXTENSION_MOTION_PROFILE   : return VALIDATE_INTERFACE_NO_THROW(f->profile, librealsense::motion_stream_profile_interface) != nullptr;
    case RS2_EXTENSION_POSE_PROFILE     : return VALIDATE_INTERFACE_NO_THROW(f->profile, librealsense::pose_stream_profile_interface)   != nullptr;
    default:
        return false;
    }
}
HANDLE_EXCEPTIONS_AND_RETURN(0, f, extension_type)

rs2_device* rs2_context_add_device(rs2_context* ctx, const char* file, rs2_error** error) BEGIN_API_CALL
{
    VALIDATE_NOT_NULL(ctx);
    VALIDATE_NOT_NULL(file);

    return new rs2_device{ ctx->ctx, nullptr, ctx->ctx->add_device(file) };
}
HANDLE_EXCEPTIONS_AND_RETURN(nullptr, ctx, file)

void rs2_context_remove_device(rs2_context* ctx, const char* file, rs2_error** error) BEGIN_API_CALL
{
    VALIDATE_NOT_NULL(ctx);
    VALIDATE_NOT_NULL(file);
    ctx->ctx->remove_device(file);
}
HANDLE_EXCEPTIONS_AND_RETURN(, ctx, file)

const char* rs2_playback_device_get_file_path(const rs2_device* device, rs2_error** error) BEGIN_API_CALL
{
    VALIDATE_NOT_NULL(device);
    auto playback = VALIDATE_INTERFACE(device->device, librealsense::playback_device);
    return playback->get_file_name().c_str();
}
HANDLE_EXCEPTIONS_AND_RETURN(nullptr, device)

unsigned long long int rs2_playback_get_duration(const rs2_device* device, rs2_error** error) BEGIN_API_CALL
{
    VALIDATE_NOT_NULL(device);
    auto playback = VALIDATE_INTERFACE(device->device, librealsense::playback_device);
    return playback->get_duration();
}
HANDLE_EXCEPTIONS_AND_RETURN(0, device)

void rs2_playback_seek(const rs2_device* device, long long int time, rs2_error** error) BEGIN_API_CALL
{
    VALIDATE_NOT_NULL(device);
    VALIDATE_LE(0, time);
    auto playback = VALIDATE_INTERFACE(device->device, librealsense::playback_device);
    playback->seek_to_time(std::chrono::nanoseconds(time));
}
HANDLE_EXCEPTIONS_AND_RETURN(, device)

unsigned long long int rs2_playback_get_position(const rs2_device* device, rs2_error** error) BEGIN_API_CALL
{
    VALIDATE_NOT_NULL(device);
    auto playback = VALIDATE_INTERFACE(device->device, librealsense::playback_device);
    return playback->get_position();
}
HANDLE_EXCEPTIONS_AND_RETURN(0, device)

void rs2_playback_device_resume(const rs2_device* device, rs2_error** error) BEGIN_API_CALL
{
    VALIDATE_NOT_NULL(device);
    auto playback = VALIDATE_INTERFACE(device->device, librealsense::playback_device);
    playback->resume();
}
HANDLE_EXCEPTIONS_AND_RETURN(, device)

void rs2_playback_device_pause(const rs2_device* device, rs2_error** error) BEGIN_API_CALL
{
    VALIDATE_NOT_NULL(device);
    auto playback = VALIDATE_INTERFACE(device->device, librealsense::playback_device);
    return playback->pause();
}
HANDLE_EXCEPTIONS_AND_RETURN(, device)

void rs2_playback_device_set_real_time(const rs2_device* device, int real_time, rs2_error** error) BEGIN_API_CALL
{
    VALIDATE_NOT_NULL(device);
    auto playback = VALIDATE_INTERFACE(device->device, librealsense::playback_device);
    playback->set_real_time(real_time == 0 ? false : true);
}
HANDLE_EXCEPTIONS_AND_RETURN(, device)

int rs2_playback_device_is_real_time(const rs2_device* device, rs2_error** error) BEGIN_API_CALL
{
    VALIDATE_NOT_NULL(device);
    auto playback = VALIDATE_INTERFACE(device->device, librealsense::playback_device);
    return playback->is_real_time() ? 1 : 0;
}
HANDLE_EXCEPTIONS_AND_RETURN(0, device)

void rs2_playback_device_set_status_changed_callback(const rs2_device* device, rs2_playback_status_changed_callback* callback, rs2_error** error) BEGIN_API_CALL
{
    VALIDATE_NOT_NULL(device);
    VALIDATE_NOT_NULL(callback);
    auto playback = VALIDATE_INTERFACE(device->device, librealsense::playback_device);
    auto cb = std::shared_ptr<rs2_playback_status_changed_callback>(callback, [](rs2_playback_status_changed_callback* p) { if (p) p->release(); });
    playback->playback_status_changed += [cb](rs2_playback_status status) { cb->on_playback_status_changed(status); };
}
HANDLE_EXCEPTIONS_AND_RETURN(, device, callback)


rs2_playback_status rs2_playback_device_get_current_status(const rs2_device* device, rs2_error** error) BEGIN_API_CALL
{
    VALIDATE_NOT_NULL(device);
    auto playback = VALIDATE_INTERFACE(device->device, librealsense::playback_device);
    return playback->get_current_status();
}
HANDLE_EXCEPTIONS_AND_RETURN(RS2_PLAYBACK_STATUS_UNKNOWN, device)

void rs2_playback_device_set_playback_speed(const rs2_device* device, float speed, rs2_error** error) BEGIN_API_CALL
{
    VALIDATE_NOT_NULL(device);
    auto playback = VALIDATE_INTERFACE(device->device, librealsense::playback_device);
    playback->set_frame_rate(speed);
}
HANDLE_EXCEPTIONS_AND_RETURN(, device)

void rs2_playback_device_stop(const rs2_device* device, rs2_error** error) BEGIN_API_CALL
{
    VALIDATE_NOT_NULL(device);
    auto playback = VALIDATE_INTERFACE(device->device, librealsense::playback_device);
    return playback->stop();
}
HANDLE_EXCEPTIONS_AND_RETURN(, device)

rs2_device* rs2_create_record_device(const rs2_device* device, const char* file, rs2_error** error) BEGIN_API_CALL
{
    VALIDATE_NOT_NULL(device);
    VALIDATE_NOT_NULL(file);

    return new rs2_device({
        device->ctx,
        device->info,
        std::make_shared<record_device>(device->device, std::make_shared<ros_writer>(file))
    });
}
HANDLE_EXCEPTIONS_AND_RETURN(nullptr, device, file)

void rs2_record_device_pause(const rs2_device* device, rs2_error** error) BEGIN_API_CALL
{
    VALIDATE_NOT_NULL(device);
    auto record_device = VALIDATE_INTERFACE(device->device, librealsense::record_device);
    record_device->pause_recording();
}
HANDLE_EXCEPTIONS_AND_RETURN(, device)

void rs2_record_device_resume(const rs2_device* device, rs2_error** error) BEGIN_API_CALL
{
    VALIDATE_NOT_NULL(device);
    auto record_device = VALIDATE_INTERFACE(device->device, librealsense::record_device);
    record_device->resume_recording();
}
HANDLE_EXCEPTIONS_AND_RETURN(, device)

const char* rs2_record_device_filename(const rs2_device* device, rs2_error** error) BEGIN_API_CALL
{
    VALIDATE_NOT_NULL(device);
    auto record_device = VALIDATE_INTERFACE(device->device, librealsense::record_device);
    return record_device->get_filename().c_str();
}
HANDLE_EXCEPTIONS_AND_RETURN(nullptr, device)


rs2_frame* rs2_allocate_synthetic_video_frame(rs2_source* source, const rs2_stream_profile* new_stream, rs2_frame* original,
    int new_bpp, int new_width, int new_height, int new_stride, rs2_extension frame_type, rs2_error** error) BEGIN_API_CALL
{
    VALIDATE_NOT_NULL(source);
    VALIDATE_NOT_NULL(original);
    VALIDATE_NOT_NULL(new_stream);

    auto recovered_profile = std::dynamic_pointer_cast<stream_profile_interface>(new_stream->profile->shared_from_this());

    return (rs2_frame*)source->source->allocate_video_frame(recovered_profile,
        (frame_interface*)original, new_bpp, new_width, new_height, new_stride, frame_type);
}
HANDLE_EXCEPTIONS_AND_RETURN(nullptr, source, new_stream, original, new_bpp, new_width, new_height, new_stride, frame_type)

void rs2_synthetic_frame_ready(rs2_source* source, rs2_frame* frame, rs2_error** error) BEGIN_API_CALL
{
    VALIDATE_NOT_NULL(frame);

    librealsense::frame_holder holder((frame_interface*)frame);
    VALIDATE_NOT_NULL(source);

    source->source->frame_ready(std::move(holder));
}
HANDLE_EXCEPTIONS_AND_RETURN(, source, frame)

rs2_pipeline* rs2_create_pipeline(rs2_context* ctx, rs2_error ** error) BEGIN_API_CALL
{
    VALIDATE_NOT_NULL(ctx);

    auto pipe = std::make_shared<librealsense::pipeline>(ctx->ctx);

    return new rs2_pipeline{ pipe };
}
HANDLE_EXCEPTIONS_AND_RETURN(nullptr, ctx)

void rs2_pipeline_stop(rs2_pipeline* pipe, rs2_error ** error) BEGIN_API_CALL
{
    VALIDATE_NOT_NULL(pipe);

    pipe->pipe->stop();
}
HANDLE_EXCEPTIONS_AND_RETURN(, pipe)

rs2_frame* rs2_pipeline_wait_for_frames(rs2_pipeline* pipe, unsigned int timeout_ms, rs2_error ** error) BEGIN_API_CALL
{
    VALIDATE_NOT_NULL(pipe);

    auto f = pipe->pipe->wait_for_frames(timeout_ms);
    auto frame = f.frame;
    f.frame = nullptr;
    return (rs2_frame*)(frame);
}
HANDLE_EXCEPTIONS_AND_RETURN(nullptr, pipe)

int rs2_pipeline_poll_for_frames(rs2_pipeline * pipe, rs2_frame** output_frame, rs2_error ** error) BEGIN_API_CALL
{
    VALIDATE_NOT_NULL(pipe);

    librealsense::frame_holder fh;
    if (pipe->pipe->poll_for_frames(&fh))
    {
        frame_interface* result = nullptr;
        std::swap(result, fh.frame);
        *output_frame = (rs2_frame*)result;
        return true;
    }
    return false;
}
HANDLE_EXCEPTIONS_AND_RETURN(0, pipe, output_frame)

void rs2_delete_pipeline(rs2_pipeline* pipe) BEGIN_API_CALL
{
    VALIDATE_NOT_NULL(pipe);

    delete pipe;
}
NOEXCEPT_RETURN(, pipe)

rs2_pipeline_profile* rs2_pipeline_start(rs2_pipeline* pipe, rs2_error ** error) BEGIN_API_CALL
{
    VALIDATE_NOT_NULL(pipe);
    return new rs2_pipeline_profile{ pipe->pipe->start(std::make_shared<pipeline_config>()) };
}
HANDLE_EXCEPTIONS_AND_RETURN(nullptr, pipe)

rs2_pipeline_profile* rs2_pipeline_start_with_config(rs2_pipeline* pipe, rs2_config* config, rs2_error ** error) BEGIN_API_CALL
{
    VALIDATE_NOT_NULL(pipe);
    VALIDATE_NOT_NULL(config);
    return new rs2_pipeline_profile{ pipe->pipe->start(config->config) };
}
HANDLE_EXCEPTIONS_AND_RETURN(nullptr, pipe, config)

rs2_pipeline_profile* rs2_pipeline_get_active_profile(rs2_pipeline* pipe, rs2_error ** error) BEGIN_API_CALL
{
    VALIDATE_NOT_NULL(pipe);

    return new rs2_pipeline_profile{ pipe->pipe->get_active_profile() };
}
HANDLE_EXCEPTIONS_AND_RETURN(nullptr, pipe)

rs2_device* rs2_pipeline_profile_get_device(rs2_pipeline_profile* profile, rs2_error ** error) BEGIN_API_CALL
{
    VALIDATE_NOT_NULL(profile);

    auto dev = profile->profile->get_device();
    auto dev_info = std::make_shared<librealsense::readonly_device_info>(dev);
    return new rs2_device{ dev->get_context(), dev_info , dev };
}
HANDLE_EXCEPTIONS_AND_RETURN(nullptr, profile)

rs2_stream_profile_list* rs2_pipeline_profile_get_streams(rs2_pipeline_profile* profile, rs2_error** error) BEGIN_API_CALL
{
    VALIDATE_NOT_NULL(profile);
    return new rs2_stream_profile_list{ profile->profile->get_active_streams() };
}
HANDLE_EXCEPTIONS_AND_RETURN(nullptr, profile)

void rs2_delete_pipeline_profile(rs2_pipeline_profile* profile) BEGIN_API_CALL
{
    VALIDATE_NOT_NULL(profile);

    delete profile;
}
NOEXCEPT_RETURN(, profile)

//config
rs2_config* rs2_create_config(rs2_error** error) BEGIN_API_CALL
{
    return new rs2_config{ std::make_shared<librealsense::pipeline_config>() };
}
HANDLE_EXCEPTIONS_AND_RETURN(nullptr, 0)

void rs2_delete_config(rs2_config* config) BEGIN_API_CALL
{
    VALIDATE_NOT_NULL(config);

    delete config;
}
NOEXCEPT_RETURN(, config)

void rs2_config_enable_stream(rs2_config* config,
    rs2_stream stream,
    int index,
    int width,
    int height,
    rs2_format format,
    int framerate,
    rs2_error** error) BEGIN_API_CALL
{
    VALIDATE_NOT_NULL(config);
    config->config->enable_stream(stream, index, width, height, format, framerate);
}
HANDLE_EXCEPTIONS_AND_RETURN(, config, stream, index, width, height, format, framerate)

void rs2_config_enable_all_stream(rs2_config* config, rs2_error ** error) BEGIN_API_CALL
{
    VALIDATE_NOT_NULL(config);
    config->config->enable_all_stream();
}
HANDLE_EXCEPTIONS_AND_RETURN(, config)

void rs2_config_enable_device(rs2_config* config, const char* serial, rs2_error ** error) BEGIN_API_CALL
{
    VALIDATE_NOT_NULL(config);
    VALIDATE_NOT_NULL(serial);

    config->config->enable_device(serial);

}
HANDLE_EXCEPTIONS_AND_RETURN(, config, serial)

void rs2_config_enable_device_from_file(rs2_config* config, const char* file, rs2_error ** error) BEGIN_API_CALL
{
    VALIDATE_NOT_NULL(config);
    VALIDATE_NOT_NULL(file);

    config->config->enable_device_from_file(file);
}
HANDLE_EXCEPTIONS_AND_RETURN(, config, file)

void rs2_config_enable_record_to_file(rs2_config* config, const char* file, rs2_error ** error) BEGIN_API_CALL
{
    VALIDATE_NOT_NULL(config);
    VALIDATE_NOT_NULL(file);

    config->config->enable_record_to_file(file);
}
HANDLE_EXCEPTIONS_AND_RETURN(, config, file)

void rs2_config_disable_stream(rs2_config* config, rs2_stream stream, rs2_error ** error) BEGIN_API_CALL
{
    VALIDATE_NOT_NULL(config);
    config->config->disable_stream(stream);
}
HANDLE_EXCEPTIONS_AND_RETURN(, config, stream)

void rs2_config_disable_indexed_stream(rs2_config* config, rs2_stream stream, int index, rs2_error ** error) BEGIN_API_CALL
{
    VALIDATE_NOT_NULL(config);
    config->config->disable_stream(stream, index);
}
HANDLE_EXCEPTIONS_AND_RETURN(, config, stream, index)

void rs2_config_disable_all_streams(rs2_config* config, rs2_error ** error) BEGIN_API_CALL
{
    VALIDATE_NOT_NULL(config);
    config->config->disable_all_streams();
}
HANDLE_EXCEPTIONS_AND_RETURN(, config)

rs2_pipeline_profile* rs2_config_resolve(rs2_config* config, rs2_pipeline* pipe, rs2_error ** error) BEGIN_API_CALL
{
    VALIDATE_NOT_NULL(config);
    VALIDATE_NOT_NULL(pipe);
    return new rs2_pipeline_profile{ config->config->resolve(pipe->pipe) };
}
HANDLE_EXCEPTIONS_AND_RETURN(nullptr, config, pipe)

int rs2_config_can_resolve(rs2_config* config, rs2_pipeline* pipe, rs2_error ** error) BEGIN_API_CALL
{
    VALIDATE_NOT_NULL(config);
    VALIDATE_NOT_NULL(pipe);
    return config->config->can_resolve(pipe->pipe) ? 1 : 0;
}
HANDLE_EXCEPTIONS_AND_RETURN(0, config, pipe)

rs2_processing_block* rs2_create_processing_block(rs2_frame_processor_callback* proc, rs2_error** error) BEGIN_API_CALL
{
    auto block = std::make_shared<librealsense::processing_block>();
    block->set_processing_callback({ proc, [](rs2_frame_processor_callback* p) { p->release(); } });

    return new rs2_processing_block{ block };
}
HANDLE_EXCEPTIONS_AND_RETURN(nullptr, proc)

rs2_processing_block* rs2_create_sync_processing_block(rs2_error** error) BEGIN_API_CALL
{
    auto block = std::make_shared<librealsense::syncer_proccess_unit>();

    return new rs2_processing_block{ block };
}
NOARGS_HANDLE_EXCEPTIONS_AND_RETURN(nullptr)

void rs2_start_processing(rs2_processing_block* block, rs2_frame_callback* on_frame, rs2_error** error) BEGIN_API_CALL
{
    VALIDATE_NOT_NULL(block);

    block->block->set_output_callback({ on_frame, [](rs2_frame_callback* p) { p->release(); } });
}
HANDLE_EXCEPTIONS_AND_RETURN(, block, on_frame)

void rs2_start_processing_queue(rs2_processing_block* block, rs2_frame_queue* queue, rs2_error** error) BEGIN_API_CALL
{
    VALIDATE_NOT_NULL(block);
    VALIDATE_NOT_NULL(queue);
    librealsense::frame_callback_ptr callback(
        new librealsense::frame_callback(rs2_enqueue_frame, queue));
    block->block->set_output_callback(move(callback));
}
HANDLE_EXCEPTIONS_AND_RETURN(, block, queue)

void rs2_process_frame(rs2_processing_block* block, rs2_frame* frame, rs2_error** error) BEGIN_API_CALL
{
    VALIDATE_NOT_NULL(block);
    VALIDATE_NOT_NULL(frame);

    block->block->invoke(frame_holder((frame_interface*)frame));
}
HANDLE_EXCEPTIONS_AND_RETURN(, block, frame)

void rs2_delete_processing_block(rs2_processing_block* block) BEGIN_API_CALL
{
    VALIDATE_NOT_NULL(block);

    delete block;
}
NOEXCEPT_RETURN(, block)

rs2_frame* rs2_extract_frame(rs2_frame* composite, int index, rs2_error** error) BEGIN_API_CALL
{
    VALIDATE_NOT_NULL(composite);

    auto cf = VALIDATE_INTERFACE((frame_interface*)composite, librealsense::composite_frame);

    VALIDATE_RANGE(index, 0, (int)cf->get_embedded_frames_count() - 1);
    auto res = cf->get_frame(index);
    res->acquire();
    return (rs2_frame*)res;
}
HANDLE_EXCEPTIONS_AND_RETURN(nullptr, composite)

rs2_frame* rs2_allocate_composite_frame(rs2_source* source, rs2_frame** frames, int count, rs2_error** error) BEGIN_API_CALL
{
    VALIDATE_NOT_NULL(source)
        VALIDATE_NOT_NULL(frames)
        VALIDATE_RANGE(count, 1, 128);

    std::vector<frame_holder> holders(count);
    for (int i = 0; i < count; i++)
    {
        holders[i] = std::move(frame_holder((frame_interface*)frames[i]));
    }
    auto res = source->source->allocate_composite_frame(std::move(holders));

    return (rs2_frame*)res;
}
HANDLE_EXCEPTIONS_AND_RETURN(nullptr, frames, count)

int rs2_embedded_frames_count(rs2_frame* composite, rs2_error** error) BEGIN_API_CALL
{
    VALIDATE_NOT_NULL(composite)

    auto cf = VALIDATE_INTERFACE((frame_interface*)composite, librealsense::composite_frame);

    return static_cast<int>(cf->get_embedded_frames_count());
}
HANDLE_EXCEPTIONS_AND_RETURN(0, composite)

rs2_vertex* rs2_get_frame_vertices(const rs2_frame* frame, rs2_error** error) BEGIN_API_CALL
{
    VALIDATE_NOT_NULL(frame);
    auto points = VALIDATE_INTERFACE((frame_interface*)frame, librealsense::points);
    return (rs2_vertex*)points->get_vertices();
}
HANDLE_EXCEPTIONS_AND_RETURN(nullptr, frame)

void rs2_export_to_ply(const rs2_frame* frame, const char* fname, rs2_frame* texture, rs2_error** error) BEGIN_API_CALL
{
    VALIDATE_NOT_NULL(frame);
    VALIDATE_NOT_NULL(fname);
    auto points = VALIDATE_INTERFACE((frame_interface*)frame, librealsense::points);
    points->export_to_ply(fname, (frame_interface*)texture);
}
HANDLE_EXCEPTIONS_AND_RETURN(, frame, fname)

rs2_pixel* rs2_get_frame_texture_coordinates(const rs2_frame* frame, rs2_error** error) BEGIN_API_CALL
{
    VALIDATE_NOT_NULL(frame);
    auto points = VALIDATE_INTERFACE((frame_interface*)frame, librealsense::points);
    return (rs2_pixel*)points->get_texture_coordinates();
}
HANDLE_EXCEPTIONS_AND_RETURN(nullptr, frame)

int rs2_get_frame_points_count(const rs2_frame* frame, rs2_error** error) BEGIN_API_CALL
{
    VALIDATE_NOT_NULL(frame);
    auto points = VALIDATE_INTERFACE((frame_interface*)frame, librealsense::points);
    return static_cast<int>(points->get_vertex_count());
}
HANDLE_EXCEPTIONS_AND_RETURN(0, frame)

rs2_processing_block* rs2_create_pointcloud(rs2_error** error) BEGIN_API_CALL
{
    auto block = std::make_shared<librealsense::pointcloud>();

    return new rs2_processing_block { block };
}
NOARGS_HANDLE_EXCEPTIONS_AND_RETURN(nullptr)

rs2_processing_block* rs2_create_align(rs2_stream align_to, rs2_error** error) BEGIN_API_CALL
{
    VALIDATE_ENUM(align_to);

    auto block = std::make_shared<librealsense::align>(align_to);
    return new rs2_processing_block{ block };
}
HANDLE_EXCEPTIONS_AND_RETURN(nullptr, align_to)

rs2_processing_block* rs2_create_colorizer(rs2_error** error) BEGIN_API_CALL
{
    auto block = std::make_shared<librealsense::colorizer>();

    auto res = new rs2_processing_block{ block };

    auto res2 = (rs2_options*)res;

    return res;
}
NOARGS_HANDLE_EXCEPTIONS_AND_RETURN(nullptr)


rs2_processing_block* rs2_create_decimation_filter_block(rs2_error** error) BEGIN_API_CALL
{
    auto block = std::make_shared<librealsense::decimation_filter>();

    return new rs2_processing_block{ block };
}
NOARGS_HANDLE_EXCEPTIONS_AND_RETURN(nullptr)

rs2_processing_block* rs2_create_temporal_filter_block(rs2_error** error) BEGIN_API_CALL
{
    auto block = std::make_shared<librealsense::temporal_filter>();

    return new rs2_processing_block{ block };
}
NOARGS_HANDLE_EXCEPTIONS_AND_RETURN(nullptr)

rs2_processing_block* rs2_create_spatial_filter_block(rs2_error** error) BEGIN_API_CALL
{
    auto block = std::make_shared<librealsense::spatial_filter>();

    return new rs2_processing_block{ block };
}
NOARGS_HANDLE_EXCEPTIONS_AND_RETURN(nullptr)

rs2_processing_block* rs2_create_disparity_transform_block(unsigned char transform_to_disparity, rs2_error** error) BEGIN_API_CALL
{
    auto block = std::make_shared<librealsense::disparity_transform>(transform_to_disparity > 0);

    return new rs2_processing_block{ block };
}
HANDLE_EXCEPTIONS_AND_RETURN(nullptr, transform_to_disparity)

float rs2_get_depth_scale(rs2_sensor* sensor, rs2_error** error) BEGIN_API_CALL
{
    VALIDATE_NOT_NULL(sensor);
    auto ds = VALIDATE_INTERFACE(sensor->sensor, librealsense::depth_sensor);
    return ds->get_depth_scale();
}
HANDLE_EXCEPTIONS_AND_RETURN(0.f, sensor)

float rs2_get_stereo_baseline(rs2_sensor* sensor, rs2_error** error) BEGIN_API_CALL
{
    VALIDATE_NOT_NULL(sensor);
    auto ds = VALIDATE_INTERFACE(sensor->sensor, librealsense::depth_stereo_sensor);
    return ds->get_stereo_baseline_mm();
}
HANDLE_EXCEPTIONS_AND_RETURN(0.f, sensor)

rs2_device* rs2_create_device_from_sensor(const rs2_sensor* sensor, rs2_error** error) BEGIN_API_CALL
{
    VALIDATE_NOT_NULL(sensor);
    return new rs2_device(sensor->parent);
}
HANDLE_EXCEPTIONS_AND_RETURN(nullptr, sensor)

float rs2_depth_frame_get_distance(const rs2_frame* frame_ref, int x, int y, rs2_error** error) BEGIN_API_CALL
{
    VALIDATE_NOT_NULL(frame_ref);
    auto df = VALIDATE_INTERFACE(((frame_interface*)frame_ref), librealsense::depth_frame);
    return df->get_distance(x, y);
}
HANDLE_EXCEPTIONS_AND_RETURN(0, frame_ref, x, y)

float rs2_depth_stereo_frame_get_baseline(const rs2_frame* frame_ref, rs2_error** error) BEGIN_API_CALL
{
    VALIDATE_NOT_NULL(frame_ref);
    auto df = VALIDATE_INTERFACE(((frame_interface*)frame_ref), librealsense::disparity_frame);
    return df->get_stereo_baseline();
}
HANDLE_EXCEPTIONS_AND_RETURN(0, frame_ref)

void rs2_pose_frame_get_pose_data(const rs2_frame* frame, rs2_pose* pose, rs2_error** error) BEGIN_API_CALL
{
    VALIDATE_NOT_NULL(frame);
    VALIDATE_NOT_NULL(pose);

    auto pf = VALIDATE_INTERFACE((frame_interface*)frame, librealsense::pose_frame);

    const float3 t = pf->get_translation();
    pose->translation = { t.x, t.y, t.z };

    const float3 v = pf->get_velocity();
    pose->velocity = { v.x, v.y, v.z };

    const float3 a = pf->get_acceleration();
    pose->acceleration = { a.x, a.y, a.z };

    const float4 r = pf->get_rotation();
    pose->rotation = { r.x, r.y, r.z, r.w };

    const float3 av = pf->get_angular_velocity();
    pose->angular_velocity = { av.x, av.y, av.z };

    const float3 aa = pf->get_angular_acceleration();
    pose->angular_acceleration = { aa.x, aa.y, aa.z };

    pose->tracker_confidence = pf->get_tracker_confidence();
    pose->mapper_confidence = pf->get_mapper_confidence();
}
HANDLE_EXCEPTIONS_AND_RETURN(, frame, pose)

rs2_time_t rs2_get_time(rs2_error** error) BEGIN_API_CALL
{
    return environment::get_instance().get_time_service()->get_time();
}
NOARGS_HANDLE_EXCEPTIONS_AND_RETURN(0)

rs2_device* rs2_create_bypass_device(rs2_error** error) BEGIN_API_CALL
{
    auto dev = std::make_shared<bypass_device>();
    return new rs2_device{ dev->get_context(), std::make_shared<readonly_device_info>(dev), dev };
}
NOARGS_HANDLE_EXCEPTIONS_AND_RETURN(0)

void rs2_bypass_create_matcher(rs2_device* dev, rs2_matchers matcher, rs2_error** error)BEGIN_API_CALL
{
    VALIDATE_NOT_NULL(dev);
    auto df = VALIDATE_INTERFACE(dev->device, librealsense::bypass_device);
    df->set_matcher_type(matcher);
}
NOARGS_HANDLE_EXCEPTIONS_AND_RETURN(, dev, matcher)

rs2_sensor* rs2_bypass_add_sensor(rs2_device* dev, const char* sensor_name, rs2_error** error) BEGIN_API_CALL
{
    VALIDATE_NOT_NULL(dev);
    auto df = VALIDATE_INTERFACE(dev->device, librealsense::bypass_device);

    return new rs2_sensor(
        *dev,
        &df->add_bypass_sensor(sensor_name),
        0);
}
HANDLE_EXCEPTIONS_AND_RETURN(nullptr, dev, sensor_name)

void rs2_bypass_on_video_frame(rs2_sensor* sensor, rs2_bypass_video_frame frame, rs2_error** error) BEGIN_API_CALL
{
    VALIDATE_NOT_NULL(sensor);
    auto bs = VALIDATE_INTERFACE(sensor->sensor, librealsense::bypass_sensor);
    return bs->on_video_frame(frame);
}
HANDLE_EXCEPTIONS_AND_RETURN(, sensor, frame.pixels)

void rs2_bypass_add_video_stream(rs2_sensor* sensor, rs2_video_stream video_stream, rs2_error** error) BEGIN_API_CALL
{
    auto bs = VALIDATE_INTERFACE(sensor->sensor, librealsense::bypass_sensor);
    return bs->add_video_stream(video_stream);
}
HANDLE_EXCEPTIONS_AND_RETURN(,sensor, video_stream.type, video_stream.index, video_stream.fmt, video_stream.width, video_stream.height, video_stream.uid)

void rs2_bypass_add_read_only_option(rs2_sensor* sensor, rs2_option option, float val, rs2_error** error) BEGIN_API_CALL
{
    auto bs = VALIDATE_INTERFACE(sensor->sensor, librealsense::bypass_sensor);
    return bs->add_read_only_option(option, val);
}
HANDLE_EXCEPTIONS_AND_RETURN(, sensor, option, val)

void rs2_bypass_update_read_only_option(rs2_sensor* sensor, rs2_option option, float val, rs2_error** error) BEGIN_API_CALL
{
    auto bs = VALIDATE_INTERFACE(sensor->sensor, librealsense::bypass_sensor);
    return bs->update_read_only_option(option, val);
}
HANDLE_EXCEPTIONS_AND_RETURN(, sensor, option, val)

void rs2_log(rs2_log_severity severity, const char * message, rs2_error ** error) BEGIN_API_CALL
{
    VALIDATE_ENUM(severity);
    VALIDATE_NOT_NULL(message);
    switch (severity)
    {
    case RS2_LOG_SEVERITY_DEBUG:
        LOG_DEBUG(message);
        break;
    case RS2_LOG_SEVERITY_INFO:
        LOG_INFO(message);
        break;
    case RS2_LOG_SEVERITY_WARN:
        LOG_WARNING(message);
        break;
    case RS2_LOG_SEVERITY_ERROR:
        LOG_ERROR(message);
        break;
    case RS2_LOG_SEVERITY_FATAL:
        LOG_FATAL(message);
        break;
    case RS2_LOG_SEVERITY_NONE:
        break;
    default:
        LOG_INFO(message);
    }
}
HANDLE_EXCEPTIONS_AND_RETURN(, severity, message)

void rs2_loopback_enable(const rs2_device* device, const char* from_file, rs2_error** error) try
{
    VALIDATE_NOT_NULL(device);
    VALIDATE_NOT_NULL(from_file);

    auto loopback = VALIDATE_INTERFACE(device->device, librealsense::tm2_extensions);
    loopback->enable_loopback(from_file);

}
HANDLE_EXCEPTIONS_AND_RETURN(, device, from_file)

void rs2_loopback_disable(const rs2_device* device, rs2_error** error) try
{
    VALIDATE_NOT_NULL(device);

    auto loopback = VALIDATE_INTERFACE(device->device, librealsense::tm2_extensions);
    loopback->disable_loopback();
}
HANDLE_EXCEPTIONS_AND_RETURN(, device)

int rs2_loopback_is_enabled(const rs2_device* device, rs2_error** error) try
{
    VALIDATE_NOT_NULL(device);

    auto loopback = VALIDATE_INTERFACE(device->device, librealsense::tm2_extensions);
    return loopback->is_enabled() ? 1 : 0;
}
HANDLE_EXCEPTIONS_AND_RETURN(0, device)

void rs2_connect_tm2_controller(const rs2_device* device, const unsigned char* mac, rs2_error** error) try
{
    VALIDATE_NOT_NULL(device);
    VALIDATE_NOT_NULL(mac);

    auto tm2 = VALIDATE_INTERFACE(device->device, librealsense::tm2_extensions);
    tm2->connect_controller({ mac[0], mac[1], mac[2], mac[3], mac[4], mac[5] });
}
HANDLE_EXCEPTIONS_AND_RETURN(, device)

void rs2_disconnect_tm2_controller(const rs2_device* device, int id, rs2_error** error) try
{
    VALIDATE_NOT_NULL(device);

    auto tm2 = VALIDATE_INTERFACE(device->device, librealsense::tm2_extensions);
    tm2->disconnect_controller(id);
}
HANDLE_EXCEPTIONS_AND_RETURN(, device)<|MERGE_RESOLUTION|>--- conflicted
+++ resolved
@@ -942,7 +942,6 @@
 }
 HANDLE_EXCEPTIONS_AND_RETURN(, from, to, extrin)
 
-<<<<<<< HEAD
 void rs2_register_extrinsics(const rs2_stream_profile* from,
     const rs2_stream_profile* to,
     rs2_extrinsics extrin, rs2_error** error)BEGIN_API_CALL
@@ -954,19 +953,6 @@
 }
 HANDLE_EXCEPTIONS_AND_RETURN(, from, to)
 
-void rs2_get_motion_intrinsics(const rs2_sensor* sensor, rs2_stream stream, rs2_motion_device_intrinsic* intrinsics, rs2_error** error) BEGIN_API_CALL
-{
-    VALIDATE_NOT_NULL(sensor);
-    VALIDATE_NOT_NULL(intrinsics);
-    VALIDATE_ENUM(stream);
-
-    auto motion = VALIDATE_INTERFACE(sensor->sensor, librealsense::motion_sensor_interface);
-    *intrinsics = motion->get_motion_intrinsics(stream);
-}
-HANDLE_EXCEPTIONS_AND_RETURN(, sensor, stream, intrinsics)
-
-=======
->>>>>>> 3cf41c5a
 void rs2_hardware_reset(const rs2_device* device, rs2_error** error) BEGIN_API_CALL
 {
     VALIDATE_NOT_NULL(device);
@@ -1078,17 +1064,6 @@
     VALIDATE_ENUM(extension_type);
     switch (extension_type)
     {
-<<<<<<< HEAD
-    case RS2_EXTENSION_DEBUG:         return VALIDATE_INTERFACE_NO_THROW(sensor->sensor, librealsense::debug_interface) != nullptr;
-    case RS2_EXTENSION_INFO:          return VALIDATE_INTERFACE_NO_THROW(sensor->sensor, librealsense::info_interface) != nullptr;
-    case RS2_EXTENSION_MOTION:        return VALIDATE_INTERFACE_NO_THROW(sensor->sensor, librealsense::motion_sensor_interface) != nullptr;
-    case RS2_EXTENSION_OPTIONS:       return VALIDATE_INTERFACE_NO_THROW(sensor->sensor, librealsense::options_interface) != nullptr;
-    case RS2_EXTENSION_VIDEO:         return VALIDATE_INTERFACE_NO_THROW(sensor->sensor, librealsense::video_sensor_interface) != nullptr;
-    case RS2_EXTENSION_ROI:           return VALIDATE_INTERFACE_NO_THROW(sensor->sensor, librealsense::roi_sensor_interface) != nullptr;
-    case RS2_EXTENSION_DEPTH_SENSOR:  return VALIDATE_INTERFACE_NO_THROW(sensor->sensor, librealsense::depth_sensor) != nullptr;
-    case RS2_EXTENSION_DEPTH_STEREO_SENSOR :  return VALIDATE_INTERFACE_NO_THROW(sensor->sensor, librealsense::depth_stereo_sensor) != nullptr;
-    case RS2_EXTENSION_BYPASS_SENSOR:  return VALIDATE_INTERFACE_NO_THROW(sensor->sensor, librealsense::bypass_sensor) != nullptr;
-=======
     case RS2_EXTENSION_DEBUG               : return VALIDATE_INTERFACE_NO_THROW(sensor->sensor, librealsense::debug_interface)        != nullptr;
     case RS2_EXTENSION_INFO                : return VALIDATE_INTERFACE_NO_THROW(sensor->sensor, librealsense::info_interface)         != nullptr;
     case RS2_EXTENSION_OPTIONS             : return VALIDATE_INTERFACE_NO_THROW(sensor->sensor, librealsense::options_interface)      != nullptr;
@@ -1096,7 +1071,7 @@
     case RS2_EXTENSION_ROI                 : return VALIDATE_INTERFACE_NO_THROW(sensor->sensor, librealsense::roi_sensor_interface)   != nullptr;
     case RS2_EXTENSION_DEPTH_SENSOR        : return VALIDATE_INTERFACE_NO_THROW(sensor->sensor, librealsense::depth_sensor)           != nullptr;
     case RS2_EXTENSION_DEPTH_STEREO_SENSOR : return VALIDATE_INTERFACE_NO_THROW(sensor->sensor, librealsense::depth_stereo_sensor)    != nullptr;
->>>>>>> 3cf41c5a
+    case RS2_EXTENSION_BYPASS_SENSOR:  return VALIDATE_INTERFACE_NO_THROW(sensor->sensor, librealsense::bypass_sensor) != nullptr;
     default:
         return false;
     }
