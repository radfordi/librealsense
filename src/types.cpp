--- conflicted
+++ resolved
@@ -319,9 +319,7 @@
             CASE(LED_POWER)
             CASE(ZERO_ORDER_ENABLED)
             CASE(ENABLE_MAP_PRESERVATION)
-<<<<<<< HEAD
-            CASE(FREEFALL_DETECTION_ENABLED)
-=======
+			CASE(FREEFALL_DETECTION_ENABLED)
             CASE(AVALANCHE_PHOTO_DIODE)
             CASE(POST_PROCESSING_SHARPENING)
             CASE(PRE_PROCESSING_SHARPENING)
@@ -329,7 +327,6 @@
             CASE(INVALIDATION_BYPASS)
             CASE(AMBIENT_LIGHT)
             CASE(SENSOR_MODE)
->>>>>>> b5d8e691
         default: assert(!is_valid(value)); return UNKNOWN_VALUE;
         }
 #undef CASE
