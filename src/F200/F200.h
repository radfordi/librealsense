--- conflicted
+++ resolved
@@ -7,11 +7,7 @@
 
 #ifdef USE_UVC_DEVICES
 #include "../UVCCamera.h"
-<<<<<<< HEAD
-#include "R200Types.h"
-=======
-#include "Calibration.h"
->>>>>>> 92833a71
+#include "F200Types.h"
 #include "HardwareIO.h"
 
 namespace f200
