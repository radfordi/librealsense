--- conflicted
+++ resolved
@@ -4629,11 +4629,7 @@
   m_HandleRect: {fileID: 986175405}
   m_Direction: 2
   m_Value: 0.99999994
-<<<<<<< HEAD
-  m_Size: 0.3086524
-=======
   m_Size: 0.39652845
->>>>>>> 10815f36
   m_NumberOfSteps: 0
   m_OnValueChanged:
     m_PersistentCalls:
