// License: Apache 2.0. See LICENSE file in root directory.
// Copyright(c) 2017 Intel Corporation. All Rights Reserved.

#include <regex>
#include <thread>
#include <algorithm>

#include <librealsense2/rs_advanced_mode.hpp>
#include <librealsense2/rsutil.h>

#include "model-views.h"

#include <imgui_internal.h>

#ifdef _MSC_VER
#ifndef NOMINMAX
#define NOMINMAX
#endif
#endif

#define STB_IMAGE_WRITE_IMPLEMENTATION
#include <stb_image_write.h>

#define NOC_FILE_DIALOG_IMPLEMENTATION
#include <noc_file_dialog.h>

#define ARCBALL_CAMERA_IMPLEMENTATION
#include <arcball_camera.h>

using namespace rs400;

ImVec4 flip(const ImVec4& c)
{
    return{ c.y, c.x, c.z, c.w };
}

ImVec4 from_rgba(uint8_t r, uint8_t g, uint8_t b, uint8_t a, bool consistent_color)
{
    auto res = ImVec4(r / (float)255, g / (float)255, b / (float)255, a / (float)255);
#ifdef FLIP_COLOR_SCHEME
    if (!consistent_color) return flip(res);
#endif
    return res;
}

ImVec4 operator+(const ImVec4& c, float v)
{
    return ImVec4(
        std::max(0.f, std::min(1.f, c.x + v)),
        std::max(0.f, std::min(1.f, c.y + v)),
        std::max(0.f, std::min(1.f, c.z + v)),
        std::max(0.f, std::min(1.f, c.w))
    );
}


namespace rs2
{
    void imgui_easy_theming(ImFont*& font_14, ImFont*& font_18)
    {
        ImGuiStyle& style = ImGui::GetStyle();

        ImGuiIO& io = ImGui::GetIO();

        const auto OVERSAMPLE = 1;

        static const ImWchar icons_ranges[] = { 0xf000, 0xf3ff, 0 }; // will not be copied by AddFont* so keep in scope.

                                                                     // Load 14px size fonts
        {
            ImFontConfig config_words;
            config_words.OversampleV = OVERSAMPLE;
            config_words.OversampleH = OVERSAMPLE;
            font_14 = io.Fonts->AddFontFromMemoryCompressedTTF(karla_regular_compressed_data, karla_regular_compressed_size, 16.f);

            ImFontConfig config_glyphs;
            config_glyphs.MergeMode = true;
            config_glyphs.OversampleV = OVERSAMPLE;
            config_glyphs.OversampleH = OVERSAMPLE;
            font_14 = io.Fonts->AddFontFromMemoryCompressedTTF(font_awesome_compressed_data,
                font_awesome_compressed_size, 14.f, &config_glyphs, icons_ranges);
        }

        // Load 18px size fonts
        {
            ImFontConfig config_words;
            config_words.OversampleV = OVERSAMPLE;
            config_words.OversampleH = OVERSAMPLE;
            font_18 = io.Fonts->AddFontFromMemoryCompressedTTF(karla_regular_compressed_data, karla_regular_compressed_size, 21.f, &config_words);

            ImFontConfig config_glyphs;
            config_glyphs.MergeMode = true;
            config_glyphs.OversampleV = OVERSAMPLE;
            config_glyphs.OversampleH = OVERSAMPLE;
            font_18 = io.Fonts->AddFontFromMemoryCompressedTTF(font_awesome_compressed_data,
                font_awesome_compressed_size, 20.f, &config_glyphs, icons_ranges);
        }

        style.WindowRounding = 0.0f;
        style.ScrollbarRounding = 0.0f;

        style.Colors[ImGuiCol_WindowBg] = dark_window_background;
        style.Colors[ImGuiCol_Border] = black;
        style.Colors[ImGuiCol_BorderShadow] = transparent;
        style.Colors[ImGuiCol_FrameBg] = dark_window_background;
        style.Colors[ImGuiCol_ScrollbarBg] = scrollbar_bg;
        style.Colors[ImGuiCol_ScrollbarGrab] = scrollbar_grab;
        style.Colors[ImGuiCol_ScrollbarGrabHovered] = scrollbar_grab + 0.1f;
        style.Colors[ImGuiCol_ScrollbarGrabActive] = scrollbar_grab + (-0.1f);
        style.Colors[ImGuiCol_ComboBg] = dark_window_background;
        style.Colors[ImGuiCol_CheckMark] = regular_blue;
        style.Colors[ImGuiCol_SliderGrab] = regular_blue;
        style.Colors[ImGuiCol_SliderGrabActive] = regular_blue;
        style.Colors[ImGuiCol_Button] = button_color;
        style.Colors[ImGuiCol_ButtonHovered] = button_color + 0.1f;
        style.Colors[ImGuiCol_ButtonActive] = button_color + (-0.1f);
        style.Colors[ImGuiCol_Header] = header_color;
        style.Colors[ImGuiCol_HeaderActive] = header_color + (-0.1f);
        style.Colors[ImGuiCol_HeaderHovered] = header_color + 0.1f;
        style.Colors[ImGuiCol_TitleBg] = title_color;
        style.Colors[ImGuiCol_TitleBgCollapsed] = title_color;
        style.Colors[ImGuiCol_TitleBgActive] = header_color;
    }

    // Helper function to get window rect from GLFW
    rect get_window_rect(GLFWwindow* window)
    {
        int width, height;
        glfwGetWindowSize(window, &width, &height);
        int xpos, ypos;
        glfwGetWindowPos(window, &xpos, &ypos);

        return{ (float)xpos, (float)ypos,
            (float)width, (float)height };
    }

    // Helper function to get monitor rect from GLFW
    rect get_monitor_rect(GLFWmonitor* monitor)
    {
        const GLFWvidmode* mode = glfwGetVideoMode(monitor);
        int xpos, ypos;
        glfwGetMonitorPos(monitor, &xpos, &ypos);

        return{ (float)xpos, (float)ypos,
            (float)mode->width, (float)mode->height };
    }

    // Select appropriate scale factor based on the display
    // that most of the application is presented on
    int pick_scale_factor(GLFWwindow* window)
    {
        auto window_rect = get_window_rect(window);
        int count;
        GLFWmonitor** monitors = glfwGetMonitors(&count);
        if (count == 0) return 1; // Not sure if possible, but better be safe

                                    // Find the monitor that covers most of the application pixels:
        GLFWmonitor* best = monitors[0];
        float best_area = 0.f;
        for (int i = 0; i < count; i++)
        {
            auto int_area = window_rect.intersection(
                get_monitor_rect(monitors[i])).area();
            if (int_area >= best_area)
            {
                best_area = int_area;
                best = monitors[i];
            }
        }

        int widthMM = 0;
        int heightMM = 0;
        glfwGetMonitorPhysicalSize(best, &widthMM, &heightMM);

        // This indicates that the monitor dimentions are unknown
        if (widthMM * heightMM == 0) return 1;

        // The actual calculation is somewhat arbitrary, but we are going for
        // about 1cm buttons, regardless of resultion
        // We discourage fractional scale factors
        float how_many_pixels_in_mm =
            get_monitor_rect(best).area() / (widthMM * heightMM);
        float scale = sqrt(how_many_pixels_in_mm) / 5.f;
        if (scale < 1.f) return 1;
        return (int)(floor(scale));
    }

    std::tuple<uint8_t, uint8_t, uint8_t> get_texcolor(video_frame texture, texture_coordinate texcoords)
    {
        const int w = texture.get_width(), h = texture.get_height();
        int x = std::min(std::max(int(texcoords.u*w + .5f), 0), w - 1);
        int y = std::min(std::max(int(texcoords.v*h + .5f), 0), h - 1);
        int idx = x*texture.get_bytes_per_pixel() + y*texture.get_stride_in_bytes();
        const auto texture_data = reinterpret_cast<const uint8_t*>(texture.get_data());
        return std::tuple<uint8_t, uint8_t, uint8_t>(
            texture_data[idx], texture_data[idx + 1], texture_data[idx + 2]);
    }

    void export_to_ply(const std::string& fname, notifications_model& ns, frameset frames, video_frame texture)
    {
        std::thread([&ns, frames, texture, fname]() mutable {
            std::string texfname(fname);
            texfname += ".png";

            points p;

            for (auto&& f : frames)
            {
                if (p = f.as<points>())
                {
                    break;
                }
            }

            if (p)
            {
                const auto vertices = p.get_vertices();
                const auto texcoords = p.get_texture_coordinates();
                const auto tex = reinterpret_cast<const uint8_t*>(texture.get_data());
                std::vector<vertex> new_vertices;
                //std::vector<texture_coordinate> new_texcoords;
                std::vector<std::tuple<uint8_t, uint8_t, uint8_t>> new_tex;
                new_vertices.reserve(p.size());
                //new_texcoords.reserve(points.size());
                new_tex.reserve(p.size());
                assert(p.size());
                for (size_t i = 0; i < p.size(); ++i)
                    if (std::abs(vertices[i].x) >= 1e-6 || std::abs(vertices[i].y) >= 1e-6 || std::abs(vertices[i].z) >= 1e-6)
                    {
                        new_vertices.push_back(vertices[i]);
                        if (texture)
                        {
                            //new_texcoords.push_back(texcoords[i]);
                            auto color = get_texcolor(texture, texcoords[i]);
                            new_tex.push_back(color);
                        }

                    }

                std::ofstream out(fname);
                out << "ply\n";
                out << "format binary_little_endian 1.0\n" /*"format ascii 1.0\n"*/;
                out << "comment pointcloud saved from Realsense Viewer\n";
                //if (texture) out << "comment TextureFile " << get_file_name(texfname) << "\n";
                out << "element vertex " << new_vertices.size() << "\n";
                out << "property float" << sizeof(float) * 8 << " x\n";
                out << "property float" << sizeof(float) * 8 << " y\n";
                out << "property float" << sizeof(float) * 8 << " z\n";
                if (texture)
                {
                    //out << "property float" << sizeof(float) * 8 << " u\n";
                    //out << "property float" << sizeof(float) * 8 << " v\n";
                    out << "property uchar red\n";
                    out << "property uchar green\n";
                    out << "property uchar blue\n";
                }
                out << "end_header\n";
                out.close();

                out.open(fname, std::ios_base::app | std::ios_base::binary);
                for (int i = 0; i < new_vertices.size(); ++i)
                {
                    // we assume little endian architecture on your device
                    out.write(reinterpret_cast<const char*>(&(new_vertices[i].x)), sizeof(float));
                    out.write(reinterpret_cast<const char*>(&(new_vertices[i].y)), sizeof(float));
                    out.write(reinterpret_cast<const char*>(&(new_vertices[i].z)), sizeof(float));
                    //                out << new_vertices[i].x << ' ' << new_vertices[i].y << ' ' << new_vertices[i].z;
                    if (texture)
                    {
                        //out.write(reinterpret_cast<const char*>(&(new_texcoords[i].u)), sizeof(float));
                        //out.write(reinterpret_cast<const char*>(&(new_texcoords[i].v)), sizeof(float));
                        out.write(reinterpret_cast<const char*>(&(std::get<0>(new_tex[i]))), sizeof(uint8_t));
                        out.write(reinterpret_cast<const char*>(&(std::get<1>(new_tex[i]))), sizeof(uint8_t));
                        out.write(reinterpret_cast<const char*>(&(std::get<2>(new_tex[i]))), sizeof(uint8_t));
                        //                    out << std::hex << ' ' << std::get<0>(new_tex[i]) << ' ' << std::get<1>(new_tex[i]) << ' ' << std::get<2>(new_tex[i]);
                    }
                    //                out << '\n';
                }

                /* save texture to texfname */
                //if (texture) stbi_write_png(texfname.data(), texture.get_width(), texture.get_height(), texture.get_bytes_per_pixel(), texture.get_data(), texture.get_width() * texture.get_bytes_per_pixel());

                ns.add_notification({ to_string() << "Finished saving 3D view " << (texture ? "to " : "without texture to ") << fname,
                    std::chrono::duration_cast<std::chrono::duration<double,std::micro>>(std::chrono::high_resolution_clock::now().time_since_epoch()).count(),
                    RS2_LOG_SEVERITY_INFO,
                    RS2_NOTIFICATION_CATEGORY_UNKNOWN_ERROR });
            }
        }).detach();
    }

    const char* file_dialog_open(file_dialog_mode flags, const char* filters, const char* default_path, const char* default_name)
    {
        return noc_file_dialog_open(flags, filters, default_path, default_name);
    }

    int save_to_png(const char* filename,
        size_t pixel_width, size_t pixels_height, size_t bytes_per_pixel,
        const void* raster_data, size_t stride_bytes)
    {
        return stbi_write_png(filename, (int)pixel_width, (int)pixels_height, bytes_per_pixel, raster_data, stride_bytes);
    }

    std::vector<const char*> get_string_pointers(const std::vector<std::string>& vec)
    {
        std::vector<const char*> res;
        for (auto&& s : vec) res.push_back(s.c_str());
        return res;
    }

    bool option_model::draw(std::string& error_message)
    {
        auto res = false;
        if (supported)
        {
            auto desc = endpoint->get_option_description(opt);

            if (is_checkbox())
            {
                auto bool_value = value > 0.0f;
                if (ImGui::Checkbox(label.c_str(), &bool_value))
                {
                    res = true;
                    value = bool_value ? 1.0f : 0.0f;
                    try
                    {
                        endpoint->set_option(opt, value);
                        *invalidate_flag = true;
                    }
                    catch (const error& e)
                    {
                        error_message = error_to_string(e);
                    }
                }
                if (ImGui::IsItemHovered() && desc)
                {
                    ImGui::SetTooltip("%s", desc);
                }
            }
            else
            {
                if (!is_enum())
                {
                    std::string txt = to_string() << rs2_option_to_string(opt) << ":";
                    ImGui::Text("%s", txt.c_str());

                    ImGui::SameLine();
                    ImGui::PushStyleColor(ImGuiCol_Text, { 0.5f, 0.5f, 0.5f, 1.f });
                    ImGui::Text("(?)");
                    ImGui::PopStyleColor();
                    if (ImGui::IsItemHovered() && desc)
                    {
                        ImGui::SetTooltip("%s", desc);
                    }

                    ImGui::PushItemWidth(-1);

                    try
                    {
                        if (read_only)
                        {
                            ImVec2 vec{ 0, 14 };
                            std::string text = (value == (int)value) ? std::to_string((int)value) : std::to_string(value);
                            if (range.min != range.max)
                            {
                                ImGui::ProgressBar((value / (range.max - range.min)), vec, text.c_str());
                            }
                            else //constant value options
                            {
                                auto c = ImGui::ColorConvertU32ToFloat4(ImGui::GetColorU32(ImGuiCol_FrameBg));
                                ImGui::PushStyleColor(ImGuiCol_FrameBgActive, c);
                                ImGui::PushStyleColor(ImGuiCol_FrameBgHovered, c);
                                float dummy = (int)value;
                                ImGui::DragFloat(id.c_str(), &dummy, 1, 0, 0, text.c_str());
                                ImGui::PopStyleColor(2);
                            }
                        }
                        else if (is_all_integers())
                        {
                            auto int_value = static_cast<int>(value);
                            if (ImGui::SliderIntWithSteps(id.c_str(), &int_value,
                                static_cast<int>(range.min),
                                static_cast<int>(range.max),
                                static_cast<int>(range.step)))
                            {
                                // TODO: Round to step?
                                value = static_cast<float>(int_value);
                                endpoint->set_option(opt, value);
                                *invalidate_flag = true;
                                res = true;
                            }
                        }
                        else
                        {
                            if (ImGui::SliderFloat(id.c_str(), &value,
                                range.min, range.max, "%.4f"))
                            {
                                endpoint->set_option(opt, value);
                                *invalidate_flag = true;
                                res = true;
                            }
                        }
                    }
                    catch (const error& e)
                    {
                        error_message = error_to_string(e);
                    }
                }
                else
                {
                    std::string txt = to_string() << rs2_option_to_string(opt) << ":";
                    auto col_id = id + "columns";
                    //ImGui::Columns(2, col_id.c_str(), false);
                    //ImGui::SetColumnOffset(1, 120);



                    ImGui::Text("%s", txt.c_str());
                    if (ImGui::IsItemHovered() && desc)
                    {
                        ImGui::SetTooltip("%s", desc);
                    }

                    ImGui::SameLine(); ImGui::SetCursorPosX(135);

                    ImGui::PushItemWidth(-1);

                    std::vector<const char*> labels;
                    auto selected = 0, counter = 0;
                    for (auto i = range.min; i <= range.max; i += range.step, counter++)
                    {
                        if (std::fabs(i - value) < 0.001f) selected = counter;
                        labels.push_back(endpoint->get_option_value_description(opt, i));
                    }
                    ImGui::PushStyleColor(ImGuiCol_TextSelectedBg, { 1,1,1,1 });

                    try
                    {
                        if (ImGui::Combo(id.c_str(), &selected, labels.data(),
                            static_cast<int>(labels.size())))
                        {
                            value = range.min + range.step * selected;
                            endpoint->set_option(opt, value);
                            *invalidate_flag = true;
                            res = true;
                        }
                    }
                    catch (const error& e)
                    {
                        error_message = error_to_string(e);
                    }

                    ImGui::PopStyleColor();

                    ImGui::PopItemWidth();

                    ImGui::NextColumn();
                    ImGui::Columns(1);
                }


            }

            if (!read_only && opt == RS2_OPTION_ENABLE_AUTO_EXPOSURE && dev->auto_exposure_enabled && dev->streaming)
            {
                ImGui::SameLine(0, 10);
                std::string button_label = label;
                auto index = label.find_last_of('#');
                if (index != std::string::npos)
                {
                    button_label = label.substr(index + 1);
                }

                ImGui::PushStyleColor(ImGuiCol_TextSelectedBg, { 1.f,1.f,1.f,1.f });
                if (!dev->roi_checked)
                {
                    std::string caption = to_string() << "Set ROI##" << button_label;
                    if (ImGui::Button(caption.c_str(), { 55, 0 }))
                    {
                        dev->roi_checked = true;
                    }
                }
                else
                {
                    std::string caption = to_string() << "Cancel##" << button_label;
                    if (ImGui::Button(caption.c_str(), { 55, 0 }))
                    {
                        dev->roi_checked = false;
                    }
                }
                ImGui::PopStyleColor();

                if (ImGui::IsItemHovered())
                    ImGui::SetTooltip("Select custom region of interest for the auto-exposure algorithm\nClick the button, then draw a rect on the frame");
            }
        }

        return res;
    }

    void option_model::update_supported(std::string& error_message)
    {
        try
        {
            supported = endpoint->supports(opt);
        }
        catch (const error& e)
        {
            error_message = error_to_string(e);
        }
    }

    void option_model::update_read_only_status(std::string& error_message)
    {
        try
        {
            read_only = endpoint->is_option_read_only(opt);
        }
        catch (const error& e)
        {
            error_message = error_to_string(e);
        }
    }

    void option_model::update_all_fields(std::string& error_message, notifications_model& model)
    {
        try
        {
            if (supported = endpoint->supports(opt))
            {
                value = endpoint->get_option(opt);
                range = endpoint->get_option_range(opt);
                read_only = endpoint->is_option_read_only(opt);
            }
        }
        catch (const error& e)
        {
            if (read_only) {
                auto timestamp = std::chrono::duration<double, std::milli>(std::chrono::system_clock::now().time_since_epoch()).count();
                model.add_notification({ to_string() << "Could not refresh read-only option " << rs2_option_to_string(opt) << ": " << e.what(),
                    timestamp,
                    RS2_LOG_SEVERITY_WARN,
                    RS2_NOTIFICATION_CATEGORY_UNKNOWN_ERROR });
            }
            else
                error_message = error_to_string(e);
        }
    }

    bool option_model::is_all_integers() const
    {
        return is_integer(range.min) && is_integer(range.max) &&
            is_integer(range.def) && is_integer(range.step);
    }

    bool option_model::is_enum() const
    {
        if (range.step < 0.001f) return false;

        for (auto i = range.min; i <= range.max; i += range.step)
        {
            if (endpoint->get_option_value_description(opt, i) == nullptr)
                return false;
        }
        return true;
    }

    bool option_model::is_checkbox() const
    {
        return range.max == 1.0f &&
            range.min == 0.0f &&
            range.step == 1.0f;
    }

    void subdevice_model::populate_options(std::map<int, option_model>& opt_container,
        const device& dev,
        const sensor& s,
        bool* options_invalidated,
        subdevice_model* model,
        std::shared_ptr<options> options,
        std::string& error_message)
    {
        for (auto i = 0; i < RS2_OPTION_COUNT; i++)
        {
            option_model metadata;
            auto opt = static_cast<rs2_option>(i);

            std::stringstream ss;
            ss << "##" << dev.get_info(RS2_CAMERA_INFO_NAME)
                << "/" << s.get_info(RS2_CAMERA_INFO_NAME)
                << "/" << rs2_option_to_string(opt);
            metadata.id = ss.str();
            metadata.opt = opt;
            metadata.endpoint = options;
            metadata.label = rs2_option_to_string(opt) + std::string("##") + ss.str();
            metadata.invalidate_flag = options_invalidated;
            metadata.dev = model;

            metadata.supported = options->supports(opt);
            if (metadata.supported)
            {
                try
                {
                    metadata.range = options->get_option_range(opt);
                    metadata.read_only = options->is_option_read_only(opt);
                    if (!metadata.read_only)
                        metadata.value = options->get_option(opt);
                }
                catch (const error& e)
                {
                    metadata.range = { 0, 1, 0, 0 };
                    metadata.value = 0;
                    error_message = error_to_string(e);
                }
            }
            opt_container[opt] = metadata;
        }
    }


    processing_block_model::processing_block_model(subdevice_model* owner,
        const std::string& name,
        std::shared_ptr<options> block,
        std::string& error_message)
        : _name(name), _block(block)
    {
        subdevice_model::populate_options(options_metadata,
            owner->dev, *owner->s, &owner->options_invalidated, owner, block, error_message);
    }

    subdevice_model::subdevice_model(device& dev,
<<<<<<< HEAD
                                     std::shared_ptr<sensor> s, std::string& error_message)
        : s(s), dev(dev), ui(), last_valid_ui(),
          streaming(false), _pause(false),
=======
        std::shared_ptr<sensor> s, std::string& error_message)
        : s(s), dev(dev), ui(), last_valid_ui(),
        streaming(false), _pause(false),
>>>>>>> ec55700c
        depth_colorizer(std::make_shared<rs2::colorizer>()),
        decimation_filter(std::make_shared<rs2::depth_filter>()),
        temporal_filter(std::make_shared<rs2::temporal_filter>())
    {
        try
        {
            if (s->supports(RS2_OPTION_ENABLE_AUTO_EXPOSURE))
                auto_exposure_enabled = s->get_option(RS2_OPTION_ENABLE_AUTO_EXPOSURE) > 0;
        }
        catch (...)
        {

        }

        try
        {
            if (s->supports(RS2_OPTION_DEPTH_UNITS))
                depth_units = s->get_option(RS2_OPTION_DEPTH_UNITS);
        }
        catch (...)
        {

        }

        if (s->is<depth_sensor>())
        {
            auto colorizer = std::make_shared<processing_block_model>(
                this, "Depth Visualization", depth_colorizer, error_message);
            post_processing.push_back(colorizer);

            auto decimation = std::make_shared<processing_block_model>(
                this, "Decimation Filter", decimation_filter, error_message);
            post_processing.push_back(decimation);

            auto temporal = std::make_shared<processing_block_model>(
                this, "Temporal Filter", temporal_filter, error_message);
            post_processing.push_back(temporal);
        }

        populate_options(options_metadata, dev, *s, &options_invalidated, this, s, error_message);

        try
        {
            auto uvc_profiles = s->get_stream_profiles();
            reverse(begin(uvc_profiles), end(uvc_profiles));
            for (auto&& profile : uvc_profiles)
            {
                std::stringstream res;
                if (auto vid_prof = profile.as<video_stream_profile>())
                {
                    res << vid_prof.width() << " x " << vid_prof.height();
                    push_back_if_not_exists(res_values, std::pair<int, int>(vid_prof.width(), vid_prof.height()));
                    push_back_if_not_exists(resolutions, res.str());
                }

                std::stringstream fps;
                fps << profile.fps();
                push_back_if_not_exists(fps_values_per_stream[profile.unique_id()], profile.fps());
                push_back_if_not_exists(shared_fps_values, profile.fps());
                push_back_if_not_exists(fpses_per_stream[profile.unique_id()], fps.str());
                push_back_if_not_exists(shared_fpses, fps.str());
                stream_display_names[profile.unique_id()] = profile.stream_name();

                std::string format = rs2_format_to_string(profile.format());

                push_back_if_not_exists(formats[profile.unique_id()], format);
                push_back_if_not_exists(format_values[profile.unique_id()], profile.format());

                auto any_stream_enabled = false;
                for (auto it : stream_enabled)
                {
                    if (it.second)
                    {
                        any_stream_enabled = true;
                        break;
                    }
                }
                if (!any_stream_enabled)
                {
                    stream_enabled[profile.unique_id()] = true;
                }

                profiles.push_back(profile);
            }

            for (auto&& fps_list : fps_values_per_stream)
            {
                sort_together(fps_list.second, fpses_per_stream[fps_list.first]);
            }
            sort_together(shared_fps_values, shared_fpses);
            sort_together(res_values, resolutions);

            show_single_fps_list = is_there_common_fps();

            // set default selections
            int selection_index;

            if (!show_single_fps_list)
            {
                for (auto fps_array : fps_values_per_stream)
                {
                    if (get_default_selection_index(fps_array.second, 30, &selection_index))
                    {
                        ui.selected_fps_id[fps_array.first] = selection_index;
                        break;
                    }
                }
            }
            else
            {
                if (get_default_selection_index(shared_fps_values, 30, &selection_index))
                    ui.selected_shared_fps_id = selection_index;
            }

            for (auto format_array : format_values)
            {
                for (auto format : { RS2_FORMAT_RGB8,
                                     RS2_FORMAT_Z16,
                                     RS2_FORMAT_Y8,
                                     RS2_FORMAT_MOTION_XYZ32F })
                {
                    if (get_default_selection_index(format_array.second, format, &selection_index))
                    {
                        ui.selected_format_id[format_array.first] = selection_index;
                        break;
                    }
                }
            }

            // For Realtec sensors
            auto rgb_rotation_btn = (val_in_range(std::string(dev.get_info(RS2_CAMERA_INFO_PRODUCT_ID)),
            { std::string("0AD3") ,std::string("0B07") }) &&
                val_in_range(std::string(s->get_info(RS2_CAMERA_INFO_NAME)), { std::string("RGB Camera") }));
            // Limit Realtec sensor default
            auto constrain = (rgb_rotation_btn) ? std::make_pair(640, 480) : std::make_pair(0, 0);
            get_default_selection_index(res_values, constrain, &selection_index);
            ui.selected_res_id = selection_index;

            while (ui.selected_res_id >= 0 && !is_selected_combination_supported()) ui.selected_res_id--;
            last_valid_ui = ui;
        }
        catch (const error& e)
        {
            error_message = error_to_string(e);
        }
    }


    bool subdevice_model::is_there_common_fps()
    {
        std::vector<int> first_fps_group;
        auto group_index = 0;
        for (; group_index < fps_values_per_stream.size(); ++group_index)
        {
            if (!fps_values_per_stream[(rs2_stream)group_index].empty())
            {
                first_fps_group = fps_values_per_stream[(rs2_stream)group_index];
                break;
            }
        }

        for (int i = group_index + 1; i < fps_values_per_stream.size(); ++i)
        {
            auto fps_group = fps_values_per_stream[(rs2_stream)i];
            if (fps_group.empty())
                continue;

            for (auto& fps1 : first_fps_group)
            {
                auto it = std::find_if(std::begin(fps_group),
                    std::end(fps_group),
                    [&](const int& fps2)
                {
                    return fps2 == fps1;
                });
                if (it != std::end(fps_group))
                {
                    break;
                }
                return false;
            }
        }
        return true;
    }

    bool subdevice_model::draw_stream_selection()
    {
        bool res = false;

        std::string label = to_string() << "Stream Selection Columns##" << dev.get_info(RS2_CAMERA_INFO_NAME)
            << s->get_info(RS2_CAMERA_INFO_NAME);

        auto streaming_tooltip = [&]() {
            if (streaming && ImGui::IsItemHovered())
                ImGui::SetTooltip("Can't modify while streaming");
        };

        //ImGui::Columns(2, label.c_str(), false);
        //ImGui::SetColumnOffset(1, 135);
        auto col0 = ImGui::GetCursorPosX();
        auto col1 = 145.f;

        // Draw combo-box with all resolution options for this device
        auto res_chars = get_string_pointers(resolutions);
        ImGui::Text("Resolution:");
        streaming_tooltip();
        ImGui::SameLine(); ImGui::SetCursorPosX(col1);

        label = to_string() << "##" << dev.get_info(RS2_CAMERA_INFO_NAME)
            << s->get_info(RS2_CAMERA_INFO_NAME) << " resolution";
        if (streaming)
        {
            ImGui::Text("%s", res_chars[ui.selected_res_id]);
            streaming_tooltip();
        }
        else
        {
            ImGui::PushItemWidth(-1);
            ImGui::PushStyleColor(ImGuiCol_TextSelectedBg, { 1,1,1,1 });
            if (ImGui::Combo(label.c_str(), &ui.selected_res_id, res_chars.data(),
                static_cast<int>(res_chars.size())))
            {
                res = true;
            }
            ImGui::PopStyleColor();
            ImGui::PopItemWidth();
        }
        ImGui::SetCursorPosX(col0);

        if (draw_fps_selector)
        {
            // FPS
            if (show_single_fps_list)
            {
                auto fps_chars = get_string_pointers(shared_fpses);
                ImGui::Text("Frame Rate (FPS):");
                streaming_tooltip();
                ImGui::SameLine(); ImGui::SetCursorPosX(col1);

                label = to_string() << "##" << dev.get_info(RS2_CAMERA_INFO_NAME)
                    << s->get_info(RS2_CAMERA_INFO_NAME) << " fps";

                if (streaming)
                {
                    ImGui::Text("%s", fps_chars[ui.selected_shared_fps_id]);
                    streaming_tooltip();
                }
                else
                {
                    ImGui::PushItemWidth(-1);
                    ImGui::PushStyleColor(ImGuiCol_TextSelectedBg, { 1,1,1,1 });
                    if (ImGui::Combo(label.c_str(), &ui.selected_shared_fps_id, fps_chars.data(),
                        static_cast<int>(fps_chars.size())))
                    {
                        res = true;
                    }
                    ImGui::PopStyleColor();
                    ImGui::PopItemWidth();
                }

                ImGui::SetCursorPosX(col0);
            }
        }

        if (draw_streams_selector)
        {
            if (!streaming)
            {
                ImGui::Text("Available Streams:");
            }

            // Draw combo-box with all format options for current device
            for (auto&& f : formats)
            {
                // Format
                if (f.second.size() == 0)
                    continue;

                auto formats_chars = get_string_pointers(f.second);
                if (!streaming || (streaming && stream_enabled[f.first]))
                {
                    if (streaming)
                    {
                        label = to_string() << stream_display_names[f.first] << (show_single_fps_list ? "" : " stream:");
                        ImGui::Text("%s", label.c_str());
                        streaming_tooltip();
                    }
                    else
                    {
                        label = to_string() << stream_display_names[f.first] << "##" << f.first;
                        ImGui::Checkbox(label.c_str(), &stream_enabled[f.first]);
                    }
                }

                if (stream_enabled[f.first])
                {
                    ImGui::SameLine(); ImGui::SetCursorPosX(col1);

                    //if (show_single_fps_list) ImGui::SameLine();

                    label = to_string() << "##" << dev.get_info(RS2_CAMERA_INFO_NAME)
                        << s->get_info(RS2_CAMERA_INFO_NAME)
                        << " " << f.first << " format";

                    if (!show_single_fps_list)
                    {
                        ImGui::Text("Format:");
                        streaming_tooltip();
                        ImGui::SameLine(); ImGui::SetCursorPosX(col1);
                    }

                    if (streaming)
                    {
                        ImGui::Text("%s", formats_chars[ui.selected_format_id[f.first]]);
                        streaming_tooltip();
                    }
                    else
                    {
                        ImGui::PushItemWidth(-1);
                        ImGui::PushStyleColor(ImGuiCol_TextSelectedBg, { 1,1,1,1 });
                        ImGui::Combo(label.c_str(), &ui.selected_format_id[f.first], formats_chars.data(),
                            static_cast<int>(formats_chars.size()));
                        ImGui::PopStyleColor();
                        ImGui::PopItemWidth();
                    }
                    ImGui::SetCursorPosX(col0);
                    // FPS
                    // Draw combo-box with all FPS options for this device
                    if (!show_single_fps_list && !fpses_per_stream[f.first].empty() && stream_enabled[f.first])
                    {
                        auto fps_chars = get_string_pointers(fpses_per_stream[f.first]);
                        ImGui::Text("Frame Rate (FPS):");
                        streaming_tooltip();
                        ImGui::SameLine(); ImGui::SetCursorPosX(col1);

                        label = to_string() << s->get_info(RS2_CAMERA_INFO_NAME)
                            << s->get_info(RS2_CAMERA_INFO_NAME)
                            << f.first << " fps";

                        if (streaming)
                        {
                            ImGui::Text("%s", fps_chars[ui.selected_fps_id[f.first]]);
                            streaming_tooltip();
                        }
                        else
                        {
                            ImGui::PushItemWidth(-1);
                            ImGui::PushStyleColor(ImGuiCol_TextSelectedBg, { 1,1,1,1 });
                            ImGui::Combo(label.c_str(), &ui.selected_fps_id[f.first], fps_chars.data(),
                                static_cast<int>(fps_chars.size()));
                            ImGui::PopStyleColor();
                            ImGui::PopItemWidth();
                        }
                        ImGui::SetCursorPosX(col0);
                    }
                }
                else
                {
                    //ImGui::NextColumn();
                }

                //if (streaming && rgb_rotation_btn && ImGui::Button("Flip Stream Orientation", ImVec2(160, 20)))
                //{
                //    rotate_rgb_image(dev, res_values[selected_res_id].first);
                //    if (ImGui::IsItemHovered())
                //        ImGui::SetTooltip("Rotate Sensor 180 deg");
                //}
            }
        }

        ImGui::SetCursorPosY(ImGui::GetCursorPosY() + 5);
        return res;
    }

    bool subdevice_model::is_selected_combination_supported()
    {
        std::vector<stream_profile> results;

        for (auto&& f : formats)
        {
            auto stream = f.first;
            if (stream_enabled[stream] && res_values.size() > 0)
            {
                auto width = res_values[ui.selected_res_id].first;
                auto height = res_values[ui.selected_res_id].second;

                auto fps = 0;
                if (show_single_fps_list)
                    fps = shared_fps_values[ui.selected_shared_fps_id];
                else
                    fps = fps_values_per_stream[stream][ui.selected_fps_id[stream]];

                auto format = format_values[stream][ui.selected_format_id[stream]];

                for (auto&& p : profiles)
                {
                    if (auto vid_prof = p.as<video_stream_profile>())
                    {
                        if (vid_prof.width() == width &&
                            vid_prof.height() == height &&
                            p.unique_id() == stream &&
                            p.fps() == fps &&
                            p.format() == format)
                            results.push_back(p);
                    }
                    else
                    {
                        if (p.fps() == fps &&
                            p.unique_id() == stream &&
                            p.format() == format)
                            results.push_back(p);
                    }
                }
            }
        }

        return results.size() > 0;
    }

    std::vector<stream_profile> subdevice_model::get_selected_profiles()
    {
        std::vector<stream_profile> results;

        std::stringstream error_message;
        error_message << "The profile ";

        for (auto&& f : formats)
        {
            auto stream = f.first;
            if (stream_enabled[stream])
            {
                auto width = res_values[ui.selected_res_id].first;
                auto height = res_values[ui.selected_res_id].second;
                auto format = format_values[stream][ui.selected_format_id[stream]];

                auto fps = 0;
                if (show_single_fps_list)
                    fps = shared_fps_values[ui.selected_shared_fps_id];
                else
                    fps = fps_values_per_stream[stream][ui.selected_fps_id[stream]];

                error_message << "\n{" << stream_display_names[stream] << ","
                    << width << "x" << height << " at " << fps << "Hz, "
                    << rs2_format_to_string(format) << "} ";

                for (auto&& p : profiles)
                {
                    if (auto vid_prof = p.as<video_stream_profile>())
                    {
                        if (vid_prof.width() == width &&
                            vid_prof.height() == height &&
                            p.unique_id() == stream &&
                            p.fps() == fps &&
                            p.format() == format)
                            results.push_back(p);
                    }
                    else
                    {
                        if (p.fps() == fps &&
                            p.unique_id() == stream &&
                            p.format() == format)
                            results.push_back(p);
                    }
                }
            }
        }
        if (results.size() == 0)
        {
            error_message << " is unsupported!";
            throw std::runtime_error(error_message.str());
        }
        return results;
    }

    void subdevice_model::stop()
    {
        streaming = false;
        _pause = false;

        s->stop();

        queues.foreach([&](frame_queue& q)
        {
            frame f;
            while (q.poll_for_frame(&f));
        });

        s->close();
    }

    bool subdevice_model::is_paused() const
    {
        return _pause.load();
    }

    void subdevice_model::pause()
    {
        _pause = true;
    }

    void subdevice_model::resume()
    {
        _pause = false;
    }

    void subdevice_model::play(const std::vector<stream_profile>& profiles, viewer_model& viewer)
    {
        s->open(profiles);

        try {
            s->start([&](frame f)
            {
                auto index = f.get_profile().unique_id();
                if (viewer.synchronization_enable && (index == viewer.selected_depth_source_uid || index == viewer.selected_tex_source_uid))
                {
                    viewer.s(f);
                }
                else
                {
                    viewer.ppf.frames_queue.enqueue(f);
                }
            });

            }

        catch (...)
        {
            s->close();
            throw;
        }

        streaming = true;
    }

    void subdevice_model::update(std::string& error_message, notifications_model& notifications)
    {
        if (options_invalidated)
        {
            next_option = 0;
            options_invalidated = false;
        }
        if (next_option < RS2_OPTION_COUNT)
        {
            auto& opt_md = options_metadata[static_cast<rs2_option>(next_option)];
            opt_md.update_all_fields(error_message, notifications);

            if (next_option == RS2_OPTION_ENABLE_AUTO_EXPOSURE)
            {
                auto old_ae_enabled = auto_exposure_enabled;
                auto_exposure_enabled = opt_md.value > 0;

                if (!old_ae_enabled && auto_exposure_enabled)
                {
                    try
                    {
                        if (s->is<roi_sensor>())
                        {
                            auto r = s->as<roi_sensor>().get_region_of_interest();
                            roi_rect.x = static_cast<float>(r.min_x);
                            roi_rect.y = static_cast<float>(r.min_y);
                            roi_rect.w = static_cast<float>(r.max_x - r.min_x);
                            roi_rect.h = static_cast<float>(r.max_y - r.min_y);
                        }
                    }
                    catch (...)
                    {
                        auto_exposure_enabled = false;
                    }
                }


            }

            if (next_option == RS2_OPTION_DEPTH_UNITS)
            {
                opt_md.dev->depth_units = opt_md.value;
            }

            next_option++;
        }
    }

    void subdevice_model::draw_options(const std::vector<rs2_option>& drawing_order,
        bool update_read_only_options, std::string& error_message,
        notifications_model& notifications)
    {
        for (auto& opt : drawing_order)
        {
            draw_option(opt, update_read_only_options, error_message, notifications);
        }

        for (auto i = 0; i < RS2_OPTION_COUNT; i++)
        {
            auto opt = static_cast<rs2_option>(i);
            if (std::find(drawing_order.begin(), drawing_order.end(), opt) == drawing_order.end())
            {
                draw_option(opt, update_read_only_options, error_message, notifications);
            }
        }
    }

    bool option_model::draw_option(bool update_read_only_options,
        bool is_streaming,
        std::string& error_message, notifications_model& model)
    {
        if (update_read_only_options)
        {
            update_supported(error_message);
            if (supported && is_streaming)
            {
                update_read_only_status(error_message);
                if (read_only)
                {
                    update_all_fields(error_message, model);
                }
            }
        }
        return draw(error_message);
    }

    stream_model::stream_model()
        : texture(std::unique_ptr<texture_buffer>(new texture_buffer())),
        _stream_not_alive(std::chrono::milliseconds(1500))
    {}

    texture_buffer* stream_model::upload_frame(frame&& f)
    {
        if (dev && dev->is_paused()) return false;

        last_frame = std::chrono::high_resolution_clock::now();

        auto image = f.as<video_frame>();
        auto width = (image) ? image.get_width() : 640.f;
        auto height = (image) ? image.get_height() : 480.f;

        size = { static_cast<float>(width), static_cast<float>(height) };
        profile = f.get_profile();
        frame_number = f.get_frame_number();
        timestamp_domain = f.get_frame_timestamp_domain();
        timestamp = f.get_timestamp();
        fps.add_timestamp(f.get_timestamp(), f.get_frame_number());


        // populate frame metadata attributes
        for (auto i = 0; i < RS2_FRAME_METADATA_COUNT; i++)
        {
            if (f.supports_frame_metadata((rs2_frame_metadata_value)i))
                frame_md.md_attributes[i] = std::make_pair(true, f.get_frame_metadata((rs2_frame_metadata_value)i));
            else
                frame_md.md_attributes[i].first = false;
        }

        texture->upload(f);
        return texture.get();
    }

    void outline_rect(const rect& r)
    {
        glPushAttrib(GL_ENABLE_BIT);

        glLineWidth(1);
        glLineStipple(1, 0xAAAA);
        glEnable(GL_LINE_STIPPLE);

        glBegin(GL_LINE_STRIP);
        glVertex2f(r.x, r.y);
        glVertex2f(r.x, r.y + r.h);
        glVertex2f(r.x + r.w, r.y + r.h);
        glVertex2f(r.x + r.w, r.y);
        glVertex2f(r.x, r.y);
        glEnd();

        glPopAttrib();
    }

    void draw_rect(const rect& r, int line_width)
    {
        glPushAttrib(GL_ENABLE_BIT);

        glLineWidth(line_width);

        glBegin(GL_LINE_STRIP);
        glVertex2f(r.x, r.y);
        glVertex2f(r.x, r.y + r.h);
        glVertex2f(r.x + r.w, r.y + r.h);
        glVertex2f(r.x + r.w, r.y);
        glVertex2f(r.x, r.y);
        glVertex2f(r.x, r.y + r.h);
        glVertex2f(r.x + r.w, r.y + r.h);
        glVertex2f(r.x + r.w, r.y);
        glVertex2f(r.x, r.y);
        glEnd();

        glPopAttrib();
    }

    bool stream_model::is_stream_visible()
    {
        if (dev &&
            (dev->is_paused() ||
            (dev->streaming && dev->dev.is<playback>()) ||
                (dev->streaming /*&& texture->get_last_frame()*/)))
        {
            return true;
        }
        return false;
    }

    bool stream_model::is_stream_alive()
    {
        if (dev &&
            (dev->is_paused() ||
            (dev->streaming && dev->dev.is<playback>())))
        {
            last_frame = std::chrono::high_resolution_clock::now();
            return true;
        }

        using namespace std::chrono;
        auto now = high_resolution_clock::now();
        auto diff = now - last_frame;
        auto ms = duration_cast<milliseconds>(diff).count();
        _stream_not_alive.add_value(ms > _frame_timeout + _min_timeout);
        return !_stream_not_alive.eval();
    }

    void stream_model::begin_stream(std::shared_ptr<subdevice_model> d, rs2::stream_profile p)
    {
        dev = d;
        profile = p;
        texture->colorize = d->depth_colorizer;
        texture->decimate = d->decimation_filter;
        texture->temporal = d->temporal_filter;

        if (auto vd = p.as<video_stream_profile>())
        {
            size = {
                static_cast<float>(vd.width()),
                static_cast<float>(vd.height()) };
        };
        _stream_not_alive.reset();
    }

    void stream_model::update_ae_roi_rect(const rect& stream_rect, const mouse_info& mouse, std::string& error_message)
    {
        if (dev->roi_checked)
        {
            auto&& sensor = dev->s;
            // Case 1: Starting Dragging of the ROI rect
            // Pre-condition: not capturing already + mouse is down + we are inside stream rect
            if (!capturing_roi && mouse.mouse_down && stream_rect.contains(mouse.cursor))
            {
                // Initialize roi_display_rect with drag-start position
                roi_display_rect.x = mouse.cursor.x;
                roi_display_rect.y = mouse.cursor.y;
                roi_display_rect.w = 0; // Still unknown, will be update later
                roi_display_rect.h = 0;
                capturing_roi = true; // Mark that we are in process of capturing the ROI rect
            }
            // Case 2: We are in the middle of dragging (capturing) ROI rect and we did not leave the stream boundaries
            if (capturing_roi && stream_rect.contains(mouse.cursor))
            {
                // x,y remain the same, only update the width,height with new mouse position relative to starting mouse position
                roi_display_rect.w = mouse.cursor.x - roi_display_rect.x;
                roi_display_rect.h = mouse.cursor.y - roi_display_rect.y;
            }
            // Case 3: We are in middle of dragging (capturing) and mouse was released
            if (!mouse.mouse_down && capturing_roi && stream_rect.contains(mouse.cursor))
            {
                // Update width,height one last time
                roi_display_rect.w = mouse.cursor.x - roi_display_rect.x;
                roi_display_rect.h = mouse.cursor.y - roi_display_rect.y;
                capturing_roi = false; // Mark that we are no longer dragging

                if (roi_display_rect) // If the rect is not empty?
                {
                    // Convert from local (pixel) coordinate system to device coordinate system
                    auto r = roi_display_rect;
                    r = r.normalize(stream_rect).unnormalize(_normalized_zoom.unnormalize(get_stream_bounds()));
                    dev->roi_rect = r; // Store new rect in device coordinates into the subdevice object

                    // Send it to firmware:
                    // Step 1: get rid of negative width / height
                    region_of_interest roi{};
                    roi.min_x = std::min(r.x, r.x + r.w);
                    roi.max_x = std::max(r.x, r.x + r.w);
                    roi.min_y = std::min(r.y, r.y + r.h);
                    roi.max_y = std::max(r.y, r.y + r.h);

                    try
                    {
                        // Step 2: send it to firmware
                        if (sensor->is<roi_sensor>())
                        {
                            sensor->as<roi_sensor>().set_region_of_interest(roi);
                        }
                    }
                    catch (const error& e)
                    {
                        error_message = error_to_string(e);
                    }
                }
                else // If the rect is empty
                {
                    try
                    {
                        // To reset ROI, just set ROI to the entire frame
                        auto x_margin = (int)size.x / 8;
                        auto y_margin = (int)size.y / 8;

                        // Default ROI behaviour is center 3/4 of the screen:
                        if (sensor->is<roi_sensor>())
                        {
                            sensor->as<roi_sensor>().set_region_of_interest({ x_margin, y_margin,
                                                                             (int)size.x - x_margin - 1,
                                                                             (int)size.y - y_margin - 1 });
                        }

                        roi_display_rect = { 0, 0, 0, 0 };
                        dev->roi_rect = { 0, 0, 0, 0 };
                    }
                    catch (const error& e)
                    {
                        error_message = error_to_string(e);
                    }
                }

                dev->roi_checked = false;
            }
            // If we left stream bounds while capturing, stop capturing
            if (capturing_roi && !stream_rect.contains(mouse.cursor))
            {
                capturing_roi = false;
            }

            // When not capturing, just refresh the ROI rect in case the stream box moved
            if (!capturing_roi)
            {
                auto r = dev->roi_rect; // Take the current from device, convert to local coordinates
                r = r.normalize(_normalized_zoom.unnormalize(get_stream_bounds())).unnormalize(stream_rect).cut_by(stream_rect);
                roi_display_rect = r;
            }

            // Display ROI rect
            glColor3f(1.0f, 1.0f, 1.0f);
            outline_rect(roi_display_rect);
        }
    }

    std::string get_file_name(const std::string& path)
    {
        std::string file_name;
        for (auto rit = path.rbegin(); rit != path.rend(); ++rit)
        {
            if (*rit == '\\' || *rit == '/')
                break;
            file_name += *rit;
        }
        std::reverse(file_name.begin(), file_name.end());
        return file_name;
    }

    bool draw_combo_box(const std::string& id, const std::vector<std::string>& device_names, int& new_index)
    {
        std::vector<const char*>  device_names_chars = get_string_pointers(device_names);
        return ImGui::Combo(id.c_str(), &new_index, device_names_chars.data(), static_cast<int>(device_names.size()));
    }

    void viewer_model::show_3dviewer_header(ImFont* font, rs2::rect stream_rect, bool& paused)
    {
        //frame texture_map;
        //static auto last_frame_number = 0;
        //for (auto&& s : streams)
        //{
        //    if (s.second.profile.stream_type() == RS2_STREAM_DEPTH && s.second.texture->last)
        //    {
        //        auto frame_number = s.second.texture->last.get_frame_number();

        //        if (last_frame_number == frame_number) break;
        //        last_frame_number = frame_number;

        //        for (auto&& s : streams)
        //        {
        //            if (s.second.profile.stream_type() != RS2_STREAM_DEPTH && s.second.texture->last)
        //            {
        //                rendered_tex_id = s.second.texture->get_gl_handle();
        //                texture_map = s.second.texture->last; // also save it for later
        //                pc.map_to(texture_map);
        //                break;
        //            }
        //        }

        //        if (s.second.dev && !s.second.dev->is_paused())
        //            depth_frames_to_render.enqueue(s.second.texture->last);
        //        break;
        //    }
        //}


        const auto top_bar_height = 32.f;
        const auto num_of_buttons = 4;

        auto flags = ImGuiWindowFlags_NoResize |
            ImGuiWindowFlags_NoMove |
            ImGuiWindowFlags_NoCollapse |
            ImGuiWindowFlags_NoTitleBar;

        ImGui::PushFont(font);
        ImGui::PushStyleColor(ImGuiCol_Text, light_grey);
        ImGui::PushStyleColor(ImGuiCol_TextSelectedBg, white);
        ImGui::PushStyleVar(ImGuiStyleVar_WindowPadding, { 0, 0 });

        ImGui::PushStyleColor(ImGuiCol_Button, header_window_bg);
        ImGui::PushStyleColor(ImGuiCol_ButtonHovered, header_window_bg);
        ImGui::PushStyleColor(ImGuiCol_ButtonActive, header_window_bg);
        ImGui::PushStyleColor(ImGuiCol_WindowBg, header_window_bg);
        ImGui::SetNextWindowPos({ stream_rect.x, stream_rect.y });
        ImGui::SetNextWindowSize({ stream_rect.w, top_bar_height });
        std::string label = to_string() << "header of 3dviewer";
        ImGui::Begin(label.c_str(), nullptr, flags);

        int selected_depth_source = -1;
        std::vector<std::string> depth_sources_str;
        std::vector<int> depth_sources;
        int i = 0;
        for (auto&& s : streams)
        {
            if (s.second.is_stream_visible() &&
                s.second.texture->get_last_frame() &&
                s.second.profile.stream_type() == RS2_STREAM_DEPTH)
            {
                if (selected_depth_source_uid == -1)
                {
                    selected_depth_source_uid = s.second.profile.unique_id();
                }
                if (s.second.profile.unique_id() == selected_depth_source_uid)
                {
                    selected_depth_source = i;
                }

                depth_sources.push_back(s.second.profile.unique_id());

                auto dev_name = s.second.dev ? s.second.dev->dev.get_info(RS2_CAMERA_INFO_NAME) : "Unknown";
                auto stream_name = rs2_stream_to_string(s.second.profile.stream_type());

                depth_sources_str.push_back(to_string() << dev_name << " " << stream_name);

                i++;
            }
        }

        if (depth_sources_str.size() > 0 && allow_3d_source_change)
        {
            ImGui::SetCursorPos({ 7, 7 });
            ImGui::Text("Depth Source:"); ImGui::SameLine();

            ImGui::SetCursorPosY(7);
            ImGui::PushItemWidth(190);
            draw_combo_box("##Depth Source", depth_sources_str, selected_depth_source);
            i = 0;
            for (auto&& s : streams)
            {
                if (s.second.is_stream_visible() &&
                    s.second.texture->get_last_frame() &&
                    s.second.profile.stream_type() == RS2_STREAM_DEPTH)
                {
                    if (i == selected_depth_source)
                    {
                        selected_depth_source_uid = s.second.profile.unique_id();
                    }
                    i++;
                }
            }

            ImGui::PopItemWidth();
            ImGui::SameLine();
        }

        int selected_tex_source = 0;
        std::vector<std::string> tex_sources_str;
        std::vector<int> tex_sources;
        i = 0;
        for (auto&& s : streams)
        {
            if (s.second.is_stream_visible() &&
                s.second.texture->get_last_frame())
            {
                if (selected_tex_source_uid == -1)
                {
                    selected_tex_source_uid = s.second.profile.unique_id();
                }
                if (s.second.profile.unique_id() == selected_tex_source_uid)
                {
                    selected_tex_source = i;
                }

                tex_sources.push_back(s.second.profile.unique_id());

                auto dev_name = s.second.dev ? s.second.dev->dev.get_info(RS2_CAMERA_INFO_NAME) : "Unknown";
                std::string stream_name = rs2_stream_to_string(s.second.profile.stream_type());
                if (s.second.profile.stream_index())
                    stream_name += "_" + std::to_string(s.second.profile.stream_index());
                tex_sources_str.push_back(to_string() << dev_name << " " << stream_name);

                i++;
            }
        }

        // Only allow to change texture if we have something to put it on:
        if (tex_sources_str.size() > 0 && depth_sources_str.size() > 0 && allow_3d_source_change)
        {
            ImGui::SetCursorPosY(7);
            ImGui::Text("Texture Source:"); ImGui::SameLine();

            ImGui::SetCursorPosY(7);
            ImGui::PushItemWidth(200);
            draw_combo_box("##Tex Source", tex_sources_str, selected_tex_source);

            i = 0;
            for (auto&& s : streams)
            {
                if (s.second.is_stream_visible() &&
                    s.second.texture->get_last_frame())
                {
                    if (i == selected_tex_source)
                    {
                        selected_tex_source_uid = s.second.profile.unique_id();
                        texture.colorize = s.second.texture->colorize;
                        texture.decimate = s.second.texture->decimate;
                        texture.temporal = s.second.texture->temporal;
                    }
                    i++;
                }
            }
            ImGui::PopItemWidth();
        }


        //ImGui::SetCursorPosY(9);
        //ImGui::Text("Viewport:"); ImGui::SameLine();
        //ImGui::SetCursorPosY(7);

        //ImGui::PushItemWidth(70);
        //std::vector<std::string> viewports{ "Top", "Front", "Side" };
        //auto selected_view = -1;
        //if (draw_combo_box("viewport_combo", viewports, selected_view))
        //{
        //    if (selected_view == 0)
        //    {
        //        reset_camera({ 0.0f, 1.5f, 0.0f });
        //    }
        //    else if (selected_view == 1)
        //    {
        //        reset_camera({ 0.0f, 0.0f, -1.5f });
        //    }
        //    else if (selected_view == 2)
        //    {
        //        reset_camera({ -1.5f, 0.0f, -0.0f });
        //    }
        //}
        //ImGui::PopItemWidth();


        ImGui::SetCursorPos({ stream_rect.w - 32 * num_of_buttons - 5, 0 });

        if (paused)
        {
            ImGui::PushStyleColor(ImGuiCol_Text, light_blue);
            ImGui::PushStyleColor(ImGuiCol_TextSelectedBg, light_blue);
            label = to_string() << u8"\uf04b" << "##Resume 3d";
            if (ImGui::Button(label.c_str(), { 24, top_bar_height }))
            {
                paused = false;
                for (auto&& s : streams)
                {
                    if (s.second.dev) s.second.dev->resume();
                }
            }
            if (ImGui::IsItemHovered())
            {
                ImGui::SetTooltip("Resume All");
            }
            ImGui::PopStyleColor(2);
        }
        else
        {
            label = to_string() << u8"\uf04c" << "##Pause 3d";
            if (ImGui::Button(label.c_str(), { 24, top_bar_height }))
            {
                paused = true;
                for (auto&& s : streams)
                {
                    if (s.second.dev) s.second.dev->pause();
                }
            }
            if (ImGui::IsItemHovered())
            {
                ImGui::SetTooltip("Pause All");
            }
        }

        ImGui::SameLine();

        if (ImGui::Button(u8"\uf0c7", { 24, top_bar_height }))
        {
            if (auto ret = file_dialog_open(save_file, "Polygon File Format (PLY)\0*.ply\0", NULL, NULL))
            {
                auto model = ppf.get_points();

                frame tex;
                if (selected_tex_source_uid >= 0)
                {
                    tex = streams[selected_tex_source_uid].texture->get_last_frame(true);
                    if (tex) ppf.update_texture(tex);
                }

                std::string fname(ret);
                if (!ends_with(to_lower(fname), ".ply")) fname += ".ply";
                export_to_ply(fname.c_str(), not_model, model, tex);
            }
        }
        if (ImGui::IsItemHovered())
            ImGui::SetTooltip("Export 3D model to PLY format");

        ImGui::SameLine();

        if (ImGui::Button(u8"\uf021", { 24, top_bar_height }))
        {
            reset_camera();
        }
        if (ImGui::IsItemHovered())
            ImGui::SetTooltip("Reset View");

        ImGui::SameLine();

        if (support_non_syncronized_mode)
        {
            if (synchronization_enable)
            {
                ImGui::PushStyleColor(ImGuiCol_Text, light_blue);
                ImGui::PushStyleColor(ImGuiCol_TextSelectedBg, light_blue);
                if (ImGui::Button(u8"\uf09c", { 24, top_bar_height }))
                {
                    synchronization_enable = false;
                }
                if (ImGui::IsItemHovered())
                    ImGui::SetTooltip("Disable syncronization between the pointcloud and the texture");
                ImGui::PopStyleColor(2);
            }
            else
            {
                if (ImGui::Button(u8"\uf023", { 24, top_bar_height }))
                {
                    synchronization_enable = true;
                }
                if (ImGui::IsItemHovered())
                    ImGui::SetTooltip("Keep the pointcloud and the texture sycronized");
            }
        }


        ImGui::End();
        ImGui::PopStyleColor(6);
        ImGui::PopStyleVar();

        ImGui::PushStyleColor(ImGuiCol_Text, light_grey);
        ImGui::PushStyleColor(ImGuiCol_TextSelectedBg, white);
        ImGui::PushStyleVar(ImGuiStyleVar_WindowPadding, { 5, 5 });
        ImGui::PushStyleVar(ImGuiStyleVar_WindowRounding, 1);

        ImGui::PushStyleColor(ImGuiCol_Button, header_window_bg);
        ImGui::PushStyleColor(ImGuiCol_ButtonHovered, header_window_bg);
        ImGui::PushStyleColor(ImGuiCol_ButtonActive, header_window_bg);
        ImGui::PushStyleColor(ImGuiCol_WindowBg, dark_sensor_bg);
        ImGui::SetNextWindowPos({ stream_rect.x + stream_rect.w - 265, stream_rect.y + top_bar_height + 5 });
        ImGui::SetNextWindowSize({ 260, 65 });
        ImGui::Begin("3D Info box", nullptr, flags);

        ImGui::Columns(2, 0, false);
        ImGui::SetColumnOffset(1, 90);

        ImGui::Text("Rotate Camera:");
        ImGui::NextColumn();
        ImGui::Text("Left Mouse Button");
        ImGui::NextColumn();

        ImGui::Text("Pan:");
        ImGui::NextColumn();
        ImGui::Text("Middle Mouse Button");
        ImGui::NextColumn();

        ImGui::Text("Zoom In/Out:");
        ImGui::NextColumn();
        ImGui::Text("Mouse Wheel");
        ImGui::NextColumn();

        ImGui::Columns();

        ImGui::End();
        ImGui::PopStyleColor(6);
        ImGui::PopStyleVar(2);


        ImGui::PopFont();
    }

    void viewer_model::gc_streams()
    {
        std::lock_guard<std::mutex> lock(streams_mutex);
        std::vector<int> streams_to_remove;
        for (auto&& kvp : streams)
        {
            if (!kvp.second.is_stream_visible() &&
                (!kvp.second.dev || (!kvp.second.dev->is_paused() && !kvp.second.dev->streaming)))
            {
                if (kvp.first == selected_depth_source_uid)
                {
                    ppf.depth_stream_active = false;
                }
                streams_to_remove.push_back(kvp.first);
            }
        }
        for (auto&& i : streams_to_remove) {
            streams.erase(i);
        }
    }

    void stream_model::show_stream_header(ImFont* font, rs2::rect stream_rect, viewer_model& viewer)
    {
        const auto top_bar_height = 32.f;
        auto num_of_buttons = 4;
        if (!viewer.allow_stream_close) num_of_buttons--;
        if (viewer.streams.size() > 1) num_of_buttons++;

        auto flags = ImGuiWindowFlags_NoResize |
            ImGuiWindowFlags_NoMove |
            ImGuiWindowFlags_NoCollapse |
            ImGuiWindowFlags_NoTitleBar | ImGuiWindowFlags_NoFocusOnAppearing | ImGuiWindowFlags_NoBringToFrontOnFocus;

        ImGui::PushFont(font);
        ImGui::PushStyleColor(ImGuiCol_Text, light_grey);
        ImGui::PushStyleColor(ImGuiCol_TextSelectedBg, white);
        ImGui::PushStyleVar(ImGuiStyleVar_WindowPadding, { 0, 0 });

        ImGui::PushStyleColor(ImGuiCol_Button, header_window_bg);
        ImGui::PushStyleColor(ImGuiCol_ButtonHovered, header_window_bg);
        ImGui::PushStyleColor(ImGuiCol_ButtonActive, header_window_bg);
        ImGui::PushStyleColor(ImGuiCol_WindowBg, header_window_bg);
        ImGui::SetNextWindowPos({ stream_rect.x, stream_rect.y - top_bar_height });
        ImGui::SetNextWindowSize({ stream_rect.w, top_bar_height });
        std::string label = to_string() << "Stream of " << profile.unique_id();
        ImGui::Begin(label.c_str(), nullptr, flags);

        ImGui::SetCursorPos({ 9, 7 });

        std::string tooltip;
        if (dev && dev->dev.supports(RS2_CAMERA_INFO_NAME) &&
            dev->dev.supports(RS2_CAMERA_INFO_SERIAL_NUMBER) &&
            dev->s->supports(RS2_CAMERA_INFO_NAME))
        {
            std::string dev_name = dev->dev.get_info(RS2_CAMERA_INFO_NAME);
            std::string dev_serial = dev->dev.get_info(RS2_CAMERA_INFO_SERIAL_NUMBER);
            std::string sensor_name = dev->s->get_info(RS2_CAMERA_INFO_NAME);
            std::string stream_name = rs2_stream_to_string(profile.stream_type());

            tooltip = to_string() << dev_name << " S/N:" << dev_serial << " | " << sensor_name << ", " << stream_name << " stream";
            const auto approx_char_width = 12;
            if (stream_rect.w - 32 * num_of_buttons >= (dev_name.size() + dev_serial.size() + sensor_name.size() + stream_name.size()) * approx_char_width)
                label = tooltip;
            else if (stream_rect.w - 32 * num_of_buttons >= (dev_name.size() + sensor_name.size() + stream_name.size()) * approx_char_width)
                label = to_string() << dev_name << " | " << sensor_name << " " << stream_name << " stream";
            else if (stream_rect.w - 32 * num_of_buttons >= (dev_name.size() + stream_name.size()) * approx_char_width)
                label = to_string() << dev_name << " " << stream_name << " stream";
            else if (stream_rect.w - 32 * num_of_buttons >= stream_name.size() * approx_char_width * 2)
                label = to_string() << stream_name << " stream";
            else
                label = "";
        }
        else
        {
            label = to_string() << "Unknown " << rs2_stream_to_string(profile.stream_type()) << " stream";
            tooltip = label;
        }

        ImGui::PushTextWrapPos(stream_rect.w - 32 * num_of_buttons - 5);
        ImGui::Text("%s", label.c_str());
        if (tooltip != label && ImGui::IsItemHovered())
            ImGui::SetTooltip("%s", tooltip.c_str());
        ImGui::PopTextWrapPos();

        ImGui::SetCursorPos({ stream_rect.w - 32 * num_of_buttons, 0 });

        auto p = dev->dev.as<playback>();
        if (dev->is_paused() || (p && p.current_status() == RS2_PLAYBACK_STATUS_PAUSED))
        {
            ImGui::PushStyleColor(ImGuiCol_Text, light_blue);
            ImGui::PushStyleColor(ImGuiCol_TextSelectedBg, light_blue);
            label = to_string() << u8"\uf04b" << "##Resume " << profile.unique_id();
            if (ImGui::Button(label.c_str(), { 24, top_bar_height }))
            {
                if (p)
                {
                    p.resume();
                }
                dev->resume();
            }
            if (ImGui::IsItemHovered())
            {
                ImGui::SetTooltip("Resume sensor");
            }
            ImGui::PopStyleColor(2);
        }
        else
        {
            label = to_string() << u8"\uf04c" << "##Pause " << profile.unique_id();
            if (ImGui::Button(label.c_str(), { 24, top_bar_height }))
            {
                if (p)
                {
                    p.pause();
                }
                dev->pause();
            }
            if (ImGui::IsItemHovered())
            {
                ImGui::SetTooltip("Pause sensor");
            }
        }
        ImGui::SameLine();

        label = to_string() << u8"\uf030" << "##Snapshot " << profile.unique_id();
        if (ImGui::Button(label.c_str(), { 24, top_bar_height }))
        {
            auto ret = file_dialog_open(save_file, "Portable Network Graphics (PNG)\0*.png\0", NULL, NULL);

            if (ret)
            {
                std::string filename = ret;
                if (!ends_with(to_lower(filename), ".png")) filename += ".png";

                auto frame = texture->get_last_frame(true).as<video_frame>();
                if (frame)
                {
                    save_to_png(filename.data(), frame.get_width(), frame.get_height(), frame.get_bytes_per_pixel(), frame.get_data(), frame.get_width() * frame.get_bytes_per_pixel());

                    viewer.not_model.add_notification({ to_string() << "Snapshot was saved to " << filename,
                        0, RS2_LOG_SEVERITY_INFO,
                        RS2_NOTIFICATION_CATEGORY_UNKNOWN_ERROR });
                }
            }
        }
        if (ImGui::IsItemHovered())
        {
            ImGui::SetTooltip("Save snapshot");
        }
        ImGui::SameLine();

        label = to_string() << u8"\uf05a" << "##Info " << profile.unique_id();
        if (show_stream_details)
        {
            ImGui::PushStyleColor(ImGuiCol_Text, light_blue);
            ImGui::PushStyleColor(ImGuiCol_TextSelectedBg, light_blue);

            if (ImGui::Button(label.c_str(), { 24, top_bar_height }))
            {
                show_stream_details = false;
            }
            if (ImGui::IsItemHovered())
            {
                ImGui::SetTooltip("Hide stream info overlay");
            }

            ImGui::PopStyleColor(2);
        }
        else
        {
            if (ImGui::Button(label.c_str(), { 24, top_bar_height }))
            {
                show_stream_details = true;
            }
            if (ImGui::IsItemHovered())
            {
                ImGui::SetTooltip("Show stream info overlay");
            }
        }
        ImGui::SameLine();

        if (viewer.streams.size() > 1)
        {
            if (!viewer.fullscreen)
            {
                label = to_string() << u8"\uf2d0" << "##Maximize " << profile.unique_id();

                if (ImGui::Button(label.c_str(), { 24, top_bar_height }))
                {
                    viewer.fullscreen = true;
                    viewer.selected_stream = this;
                }
                if (ImGui::IsItemHovered())
                {
                    ImGui::SetTooltip("Maximize stream to full-screen");
                }

                ImGui::SameLine();
            }
            else if (viewer.fullscreen)
            {
                ImGui::PushStyleColor(ImGuiCol_Text, light_blue);
                ImGui::PushStyleColor(ImGuiCol_TextSelectedBg, light_blue);

                label = to_string() << u8"\uf2d2" << "##Restore " << profile.unique_id();

                if (ImGui::Button(label.c_str(), { 24, top_bar_height }))
                {
                    viewer.fullscreen = false;
                }
                if (ImGui::IsItemHovered())
                {
                    ImGui::SetTooltip("Restore tile view");
                }

                ImGui::PopStyleColor(2);
                ImGui::SameLine();
            }
        }
        else
        {
            viewer.fullscreen = false;
        }

        if (viewer.allow_stream_close)
        {
            label = to_string() << u8"\uf00d" << "##Stop " << profile.unique_id();
            if (ImGui::Button(label.c_str(), { 24, top_bar_height }))
            {
                dev->stop();
            }
            if (ImGui::IsItemHovered())
            {
                ImGui::SetTooltip("Stop this sensor");
            }

        }

        ImGui::End();
        ImGui::PopStyleColor(6);
        ImGui::PopStyleVar();

        if (show_stream_details)
        {
            auto flags = ImGuiWindowFlags_NoResize |
                ImGuiWindowFlags_NoMove |
                ImGuiWindowFlags_NoCollapse |
                ImGuiWindowFlags_NoTitleBar;

            ImGui::PushStyleColor(ImGuiCol_Text, light_grey);
            ImGui::PushStyleColor(ImGuiCol_TextSelectedBg, white);
            ImGui::PushStyleVar(ImGuiStyleVar_WindowPadding, { 5, 5 });
            ImGui::PushStyleVar(ImGuiStyleVar_WindowRounding, 1);

            ImGui::PushStyleColor(ImGuiCol_Button, header_window_bg);
            ImGui::PushStyleColor(ImGuiCol_ButtonHovered, header_window_bg);
            ImGui::PushStyleColor(ImGuiCol_ButtonActive, header_window_bg);
            ImGui::PushStyleColor(ImGuiCol_WindowBg, from_rgba(9, 11, 13, 100));
            ImGui::SetNextWindowPos({ stream_rect.x + stream_rect.w - 275, stream_rect.y + 5 });
            ImGui::SetNextWindowSize({ 270, 45 });
            std::string label = to_string() << "Stream Info of " << profile.unique_id();
            ImGui::Begin(label.c_str(), nullptr, flags);

            label = to_string() << size.x << "x" << size.y << ", "
                << rs2_format_to_string(profile.format()) << ", "
                << "FPS:";
            ImGui::Text("%s", label.c_str());
            ImGui::SameLine();

            label = to_string() << std::setprecision(2) << std::fixed << fps.get_fps();
            ImGui::Text("%s", label.c_str());
            if (ImGui::IsItemHovered())
            {
                ImGui::SetTooltip("FPS is calculated based on timestamps and not viewer time");
            }
            ImGui::SameLine();

            label = to_string() << "Frame#" << frame_number;
            ImGui::Text("%s", label.c_str());

            ImGui::Columns(2, 0, false);
            ImGui::SetColumnOffset(1, 160);
            label = to_string() << "Timestamp: " << std::fixed << std::setprecision(3) << timestamp;
            ImGui::Text("%s", label.c_str());
            ImGui::NextColumn();

            label = to_string() << rs2_timestamp_domain_to_string(timestamp_domain);

            if (timestamp_domain == RS2_TIMESTAMP_DOMAIN_SYSTEM_TIME)
            {
                ImGui::PushStyleColor(ImGuiCol_Text, { 1.0f, 0.0f, 0.0f, 1.0f });
                ImGui::Text("%s", label.c_str());
                if (ImGui::IsItemHovered())
                {
                    ImGui::SetTooltip("Hardware Timestamp unavailable! This is often an indication of improperly applied Kernel patch.\nPlease refer to installation.md for mode information");
                }
                ImGui::PopStyleColor();
            }
            else
            {
                ImGui::Text("%s", label.c_str());
                if (ImGui::IsItemHovered())
                {
                    ImGui::SetTooltip("Specifies the clock-domain for the timestamp (hardware-clock / system-time)");
                }
            }

            ImGui::Columns(1);

            ImGui::End();
            ImGui::PopStyleColor(6);
            ImGui::PopStyleVar(2);
        }
    }

    void stream_model::show_stream_footer(const rect &stream_rect, const  mouse_info& mouse)
    {
        auto flags = ImGuiWindowFlags_NoResize |
            ImGuiWindowFlags_NoMove |
            ImGuiWindowFlags_NoCollapse |
            ImGuiWindowFlags_NoTitleBar;

        ImGui::PushStyleColor(ImGuiCol_WindowBg, transparent);
        ImGui::SetNextWindowPos({ stream_rect.x, stream_rect.y + stream_rect.h - 30 });
        ImGui::SetNextWindowSize({ stream_rect.w, 30 });
        std::string label = to_string() << "Footer for stream of " << profile.unique_id();
        ImGui::Begin(label.c_str(), nullptr, flags);

        if (stream_rect.contains(mouse.cursor))
        {
            std::stringstream ss;
            rect cursor_rect{ mouse.cursor.x, mouse.cursor.y };
            auto ts = cursor_rect.normalize(stream_rect);
            auto pixels = ts.unnormalize(_normalized_zoom.unnormalize(get_stream_bounds()));
            auto x = (int)pixels.x;
            auto y = (int)pixels.y;

            ss << std::fixed << std::setprecision(0) << x << ", " << y;

            float val{};
            if (texture->try_pick(x, y, &val))
            {
                ss << ", *p: 0x" << std::hex << val;
            }

            if (texture->get_last_frame().is<depth_frame>())
            {
                auto meters = texture->get_last_frame().as<depth_frame>().get_distance(x, y);
                if (meters > 0)
                {
                    ss << std::dec << ", "
                        << std::setprecision(2) << meters << " meters";
                }
            }

            label = ss.str();
            ImGui::Text("%s", label.c_str());
        }

        ImGui::End();
        ImGui::PopStyleColor();
        ImGui::PopFont();
    }

    rect stream_model::get_normalized_zoom(const rect& stream_rect, const mouse_info& g, bool is_middle_clicked, float zoom_val)
    {
        rect zoomed_rect = dev->normalized_zoom.unnormalize(stream_rect);
        if (stream_rect.contains(g.cursor))
        {
            if (!is_middle_clicked)
            {
                if (zoom_val < 1.f)
                {
                    zoomed_rect = zoomed_rect.center_at(g.cursor)
                        .zoom(zoom_val)
                        .fit({ 0, 0, 40, 40 })
                        .enclose_in(zoomed_rect)
                        .enclose_in(stream_rect);
                }
                else if (zoom_val > 1.f)
                {
                    zoomed_rect = zoomed_rect.zoom(zoom_val).enclose_in(stream_rect);
                }
            }
            else
            {
                auto dir = g.cursor - _middle_pos;

                if (dir.length() > 0)
                {
                    zoomed_rect = zoomed_rect.pan(1.1f * dir).enclose_in(stream_rect);
                }
            }
            dev->normalized_zoom = zoomed_rect.normalize(stream_rect);
        }
        return dev->normalized_zoom;
    }

    void stream_model::show_frame(const rect& stream_rect, const mouse_info& g, std::string& error_message)
    {
        auto zoom_val = 1.f;
        if (stream_rect.contains(g.cursor))
        {
            static const auto wheel_step = 0.1f;
            auto mouse_wheel_value = -g.mouse_wheel * 0.1f;
            if (mouse_wheel_value > 0)
                zoom_val += wheel_step;
            else if (mouse_wheel_value < 0)
                zoom_val -= wheel_step;
        }

        auto is_middle_clicked = ImGui::GetIO().MouseDown[0] ||
            ImGui::GetIO().MouseDown[2];

        if (!_mid_click && is_middle_clicked)
            _middle_pos = g.cursor;

        _mid_click = is_middle_clicked;

        _normalized_zoom = get_normalized_zoom(stream_rect,
            g, is_middle_clicked,
            zoom_val);
        texture->show(stream_rect, 1.f, _normalized_zoom);

        if (dev && dev->show_algo_roi)
        {
            rect r{ float(dev->algo_roi.min_x), float(dev->algo_roi.min_y),
                    float(dev->algo_roi.max_x - dev->algo_roi.min_x),
                    float(dev->algo_roi.max_y - dev->algo_roi.min_y) };

            r = r.normalize(_normalized_zoom.unnormalize(get_stream_bounds())).unnormalize(stream_rect).cut_by(stream_rect);

            glColor3f(yellow.x, yellow.y, yellow.z);
            draw_rect(r, 2);

            std::string message = "Metrics Region of Interest";
            auto msg_width = stb_easy_font_width((char*)message.c_str());
            if (msg_width < r.w)
                draw_text(r.x + r.w / 2 - msg_width / 2, r.y + 10, message.c_str());

            glColor3f(1.f, 1.f, 1.f);
        }

        update_ae_roi_rect(stream_rect, g, error_message);
        texture->show_preview(stream_rect, _normalized_zoom);

        if (is_middle_clicked)
            _middle_pos = g.cursor;
    }

    void stream_model::show_metadata(const mouse_info& g)
    {
        auto flags = ImGuiWindowFlags_ShowBorders;

        ImGui::PushStyleColor(ImGuiCol_WindowBg, { 0.3f, 0.3f, 0.3f, 0.5 });
        ImGui::PushStyleColor(ImGuiCol_TitleBg, { 0.f, 0.25f, 0.3f, 1 });
        ImGui::PushStyleColor(ImGuiCol_TitleBgActive, { 0.f, 0.3f, 0.8f, 1 });
        ImGui::PushStyleColor(ImGuiCol_Text, { 1, 1, 1, 1 });

        std::string label = to_string() << profile.stream_name() << " Stream Metadata";
        ImGui::Begin(label.c_str(), nullptr, flags);

        // Print all available frame metadata attributes
        for (size_t i = 0; i < RS2_FRAME_METADATA_COUNT; i++)
        {
            if (frame_md.md_attributes[i].first)
            {
                label = to_string() << rs2_frame_metadata_to_string((rs2_frame_metadata_value)i) << " = " << frame_md.md_attributes[i].second;
                ImGui::Text("%s", label.c_str());
            }
        }

        ImGui::End();

        ImGui::PopStyleColor();
        ImGui::PopStyleColor();
        ImGui::PopStyleColor();
        ImGui::PopStyleColor();
    }

    void device_model::reset()
    {
        subdevices.resize(0);
        _recorder.reset();
    }

    std::pair<std::string, std::string> get_device_name(const device& dev)
    {
        // retrieve device name
        std::string name = (dev.supports(RS2_CAMERA_INFO_NAME)) ? dev.get_info(RS2_CAMERA_INFO_NAME) : "Unknown";

        // retrieve device serial number
        std::string serial = (dev.supports(RS2_CAMERA_INFO_SERIAL_NUMBER)) ? dev.get_info(RS2_CAMERA_INFO_SERIAL_NUMBER) : "Unknown";

        std::stringstream s;

        if (dev.is<playback>())
        {
            auto playback_dev = dev.as<playback>();

            s << "Playback device: ";
            name += (to_string() << " (File: " << playback_dev.file_name() << ")");
        }
        s << std::setw(25) << std::left << name;
        return std::make_pair(s.str(), serial);        // push name and sn to list
    }

    device_model::device_model(device& dev, std::string& error_message, viewer_model& viewer)
        : dev(dev)
    {
        for (auto&& sub : dev.query_sensors())
        {
            auto model = std::make_shared<subdevice_model>(dev, std::make_shared<sensor>(sub), error_message);
            subdevices.push_back(model);
        }

        auto name = get_device_name(dev);
        id = to_string() << name.first << ", " << name.second;

        // Initialize static camera info:
        for (auto i = 0; i < RS2_CAMERA_INFO_COUNT; i++)
        {
            auto info = static_cast<rs2_camera_info>(i);

            try
            {
                if (dev.supports(info))
                {
                    auto value = dev.get_info(info);
                    infos.push_back({ std::string(rs2_camera_info_to_string(info)),
                                      std::string(value) });
                }
            }
            catch (...)
            {
                infos.push_back({ std::string(rs2_camera_info_to_string(info)),
                                  std::string("???") });
            }
        }

        if (dev.is<playback>())
        {
            for (auto&& sub : subdevices)
            {
                for (auto&& p : sub->profiles)
                {
                    sub->stream_enabled[p.unique_id()] = true;
                }
            }
            play_defaults(viewer);
        }
    }
    void device_model::play_defaults(viewer_model& viewer)
    {
        for (auto&& sub : subdevices)
        {
            if (!sub->streaming)
            {
                std::vector<rs2::stream_profile> profiles;
                try
                {
                    profiles = sub->get_selected_profiles();
                }
                catch (...)
                {
                    continue;
                }

                if (profiles.empty())
                    continue;

                sub->play(profiles, viewer);

                for (auto&& profile : profiles)
                {
                    viewer.streams[profile.unique_id()].begin_stream(sub, profile);
                }
            }
        }
    }
    void device_model::draw_device_details(device& dev, context& ctx)
    {
        for (auto i = 0; i < RS2_CAMERA_INFO_COUNT; i++)
        {
            auto info = static_cast<rs2_camera_info>(i);
            if (dev.supports(info))
            {
                // retrieve info property
                std::stringstream ss;
                ss << rs2_camera_info_to_string(info) << ":";
                auto line = ss.str();
                ImGui::PushStyleColor(ImGuiCol_Text, { 1.0f, 1.0f, 1.0f, 0.5f });
                ImGui::Text("%s", line.c_str());
                ImGui::PopStyleColor();

                // retrieve property value
                ImGui::SameLine();
                auto value = dev.get_info(info);
                ImGui::Text("%s", value);

                if (ImGui::IsItemHovered())
                {
                    ImGui::SetTooltip("%s", value);
                }
            }
        }
        if (dev.is<playback>())
        {
            auto p = dev.as<playback>();
            if (ImGui::SmallButton("Remove Device"))
            {
                for (auto&& subdevice : subdevices)
                {
                    subdevice->stop();
                }
                ctx.unload_device(p.file_name());
            }
            else
            {
                int64_t total_duration = p.get_duration().count();
                static int seek_pos = 0;
                static int64_t progress = 0;
                progress = p.get_position();

                double part = (1.0 * progress) / total_duration;
                seek_pos = static_cast<int>(std::max(0.0, std::min(part, 1.0)) * 100);

                if (seek_pos != 0 && p.current_status() == RS2_PLAYBACK_STATUS_STOPPED)
                {
                    seek_pos = 0;
                }
                int prev_seek_progress = seek_pos;

                ImGui::SeekSlider("Seek Bar", &seek_pos);
                if (prev_seek_progress != seek_pos)
                {
                    //Seek was dragged
                    auto duration_db =
                        std::chrono::duration_cast<std::chrono::duration<double,
                        std::nano>>(p.get_duration());
                    auto single_percent = duration_db.count() / 100;
                    auto seek_time = std::chrono::duration<double, std::nano>(seek_pos * single_percent);
                    p.seek(std::chrono::duration_cast<std::chrono::nanoseconds>(seek_time));
                }
                if (ImGui::CollapsingHeader("Playback Options"))
                {
                    static bool is_paused = p.current_status() == RS2_PLAYBACK_STATUS_PAUSED;
                    if (!is_paused)
                    {
                        if (ImGui::Button("Pause"))
                        {
                            p.pause();
                            for (auto&& sub : subdevices)
                            {
                                if (sub->streaming) sub->pause();
                            }
                            is_paused = !is_paused;
                        }
                        if (ImGui::IsItemHovered())
                        {
                            ImGui::SetTooltip("Pause playback");
                        }
                    }
                    if (is_paused)
                    {
                        if (ImGui::Button("Resume"))
                        {
                            p.resume();
                            for (auto&& sub : subdevices)
                            {
                                if (sub->streaming) sub->resume();
                            }
                            is_paused = !is_paused;
                        }
                        if (ImGui::IsItemHovered())
                        {
                            ImGui::SetTooltip("Continue playback");
                        }
                    }
                }
            }
        }
    }

    void viewer_model::show_event_log(ImFont* font_14, float x, float y, float w, float h)
    {
        auto flags = ImGuiWindowFlags_NoResize | ImGuiWindowFlags_NoMove |
            ImGuiWindowFlags_NoCollapse | ImGuiWindowFlags_NoTitleBar |
            ImGuiWindowFlags_NoSavedSettings | ImGuiWindowFlags_AlwaysVerticalScrollbar;

        ImGui::PushFont(font_14);
        ImGui::SetNextWindowPos({ x, y });
        ImGui::SetNextWindowSize({ w, h });
        ImGui::PushStyleVar(ImGuiStyleVar_WindowPadding, ImVec2(0, 0));
        is_output_collapsed = ImGui::Begin("Output", nullptr, ImGuiWindowFlags_NoResize | ImGuiWindowFlags_NoMove |
            ImGuiWindowFlags_NoSavedSettings | ImGuiWindowFlags_ShowBorders);
        auto log = not_model.get_log();
        ImGui::PushStyleColor(ImGuiCol_Text, light_grey);
        ImGui::InputTextMultiline("##Log", const_cast<char*>(log.c_str()),
            log.size() + 1, { w, h - 20 }, ImGuiInputTextFlags_ReadOnly);
        ImGui::PopStyleColor();
        ImGui::End();
        ImGui::PopStyleVar();
        ImGui::PopFont();
    }

    void viewer_model::popup_if_error(ImFont* font_14, std::string& error_message)
    {
        auto flags = ImGuiWindowFlags_NoResize | ImGuiWindowFlags_NoMove |
            ImGuiWindowFlags_NoCollapse | ImGuiWindowFlags_NoTitleBar |
            ImGuiWindowFlags_NoSavedSettings | ImGuiWindowFlags_AlwaysVerticalScrollbar;

        ImGui::PushFont(font_14);
        ImGui::PushStyleColor(ImGuiCol_PopupBg, sensor_bg);
        ImGui::PushStyleColor(ImGuiCol_TextSelectedBg, white);
        ImGui::PushStyleColor(ImGuiCol_Text, light_grey);
        ImGui::PushStyleVar(ImGuiStyleVar_WindowPadding, ImVec2(3, 3));
        ImGui::PushStyleVar(ImGuiStyleVar_WindowRounding, 1);

        // The list of errors the user asked not to show again:
        static std::set<std::string> errors_not_to_show;
        static bool dont_show_this_error = false;
        auto simplify_error_message = [](const std::string& s) {
            std::regex e("\\b(0x)([^ ,]*)");
            return std::regex_replace(s, e, "address");
        };

        std::string name = u8"\uf071 Oops, something went wrong!";

        if (error_message != "")
        {
            if (errors_not_to_show.count(simplify_error_message(error_message)))
            {
                not_model.add_notification({ error_message,
                    std::chrono::duration<double, std::milli>(std::chrono::system_clock::now().time_since_epoch()).count(),
                    RS2_LOG_SEVERITY_ERROR,
                    RS2_NOTIFICATION_CATEGORY_UNKNOWN_ERROR });
                error_message = "";
            }
            else
            {
                ImGui::OpenPopup(name.c_str());
            }
        }
        if (ImGui::BeginPopupModal(name.c_str(), nullptr, ImGuiWindowFlags_AlwaysAutoResize))
        {
            ImGui::Text("RealSense error calling:");
            ImGui::PushStyleColor(ImGuiCol_TextSelectedBg, regular_blue);
            ImGui::InputTextMultiline("error", const_cast<char*>(error_message.c_str()),
                error_message.size() + 1, { 500,100 }, ImGuiInputTextFlags_AutoSelectAll | ImGuiInputTextFlags_ReadOnly);
            ImGui::PopStyleColor();

            if (ImGui::Button("OK", ImVec2(120, 0)))
            {
                if (dont_show_this_error)
                {
                    errors_not_to_show.insert(simplify_error_message(error_message));
                }
                error_message = "";
                ImGui::CloseCurrentPopup();
                dont_show_this_error = false;
            }

            ImGui::SameLine();
            ImGui::Checkbox("Don't show this error again", &dont_show_this_error);

            ImGui::EndPopup();
        }

        ImGui::PopStyleColor(3);
        ImGui::PopStyleVar(2);
        ImGui::PopFont();
    }
    void viewer_model::show_icon(ImFont* font_18, const char* label_str, const char* text, int x, int y, int id,
        const ImVec4& text_color, const std::string& tooltip)
    {
        auto flags = ImGuiWindowFlags_NoResize |
            ImGuiWindowFlags_NoMove |
            ImGuiWindowFlags_NoCollapse |
            ImGuiWindowFlags_NoTitleBar;

        ImGui::PushFont(font_18);
        ImGui::PushStyleColor(ImGuiCol_WindowBg, transparent);
        ImGui::SetNextWindowPos({ (float)x, (float)y });
        ImGui::SetNextWindowSize({ 320.f, 32.f });
        std::string label = to_string() << label_str << id;
        ImGui::Begin(label.c_str(), nullptr, flags);

        ImGui::PushStyleColor(ImGuiCol_Text, text_color);
        ImGui::Text("%s", text);
        ImGui::PopStyleColor();
        if (ImGui::IsItemHovered() && tooltip != "")
            ImGui::SetTooltip("%s", tooltip.c_str());

        ImGui::End();
        ImGui::PopStyleColor();
        ImGui::PopFont();
    }
    void viewer_model::show_paused_icon(ImFont* font_18, int x, int y, int id)
    {
        show_icon(font_18, "paused_icon", u8"\uf04c", x, y, id, white);
    }
    void viewer_model::show_recording_icon(ImFont* font_18, int x, int y, int id, float alpha_delta)
    {
        show_icon(font_18, "recording_icon", u8"\uf111", x, y, id, from_rgba(255, 46, 54, alpha_delta * 255));
    }

    rs2::frame post_processing_filters::apply_filters(rs2::frame f)
    {
        for(auto&& s: viewer.streams)
        {
            for(auto&& p: s.second.dev->get_selected_profiles())
            {
                if(f.get_profile() == p)
                {
                    auto dec_filter = s.second.dev->decimation_filter;
                    auto temp_filter = s.second.dev->temporal_filter;

<<<<<<< HEAD
                    return temp_filter->proccess(dec_filter->proccess(f));
                }
            }
        }

        // TODO Avishag
        throw std::runtime_error(to_string() << "Post-processing blocks invoked, but no filters applied");
    }

    void post_processing_filters::proccess(rs2::frame f, const rs2::frame_source& source)
    {
        points p;
        std::vector<frame> results;
        rs2::frame res;

        if (auto composite = f.as<rs2::frameset>())
        {
            for(auto&& f: composite)
            {
                if(f.get_profile().unique_id() == viewer.selected_depth_source_uid)
                {
                    p = pc.calculate(f);
                    results.push_back(std::move(p));
                }
                else
                {
                    if(f.get_profile().unique_id() == viewer.selected_tex_source_uid)
                    {
                        update_texture(f);
                    }
                    results.push_back(std::move(f));
                }

            }
            res = source.allocate_composite_frame(results);
=======
        if (f.get_profile().stream_type() == RS2_STREAM_DEPTH)
        {
            for (auto&& s : viewer.streams)
            {
                for (auto&& p : s.second.dev->profiles)
                {

                    if (p.stream_type() == RS2_STREAM_DEPTH)
                    {
                        auto dec_filter = s.second.dev->decimation_filter;
                        auto temp_filter = s.second.dev->temporal_filter;

                        return temp_filter->proccess(dec_filter->proccess(f));
                    }

                }
            }
        }
       
        return f;
    }

    std::vector<rs2::frame> post_processing_filters::handle_frame(rs2::frame f)
    {
        std::vector<rs2::frame> res;
        auto filtered = apply_filters(f);
        res.push_back(filtered);

        if (filtered.get_profile().unique_id() == viewer.selected_depth_source_uid)
        {
            res.push_back(pc.calculate(filtered));
>>>>>>> ec55700c
        }

        if (filtered.get_profile().unique_id() == viewer.selected_tex_source_uid)
        {
<<<<<<< HEAD
            throw std::runtime_error(to_string() << "Post-processing blocks requires composite inputs only");
        }

        source.frame_ready(std::move(res));

=======
            update_texture(filtered);
        }

        return res;
    }

    void post_processing_filters::proccess(rs2::frame f, const rs2::frame_source& source)
    {
        points p;
        std::vector<frame> results;
        frame res;

        if (auto composite = f.as<rs2::frameset>())
        {
            for (auto&& f : composite)
            {
                auto res = handle_frame(f);
                results.insert(results.end(), res.begin(), res.end());
            }

        }
        else
        {
             auto res = handle_frame(f);
             results.insert(results.end(), res.begin(), res.end());
        }

        res = source.allocate_composite_frame(results);
        source.frame_ready(std::move(res));
>>>>>>> ec55700c
    }


    void post_processing_filters::render_loop()
    {
        while (keep_calculating)
        {

            try
            {
                frame frames;
                if (frames_queue.poll_for_frame(&frames))
                {
<<<<<<< HEAD
                    if(viewer.synchronization_enable)
                    {
                        frame frames;
                        if (frames_queue.poll_for_frame(&frames))
                        {
                            processing_block.invoke(frames);
                        }
                    }
=======
                    processing_block.invoke(frames);
>>>>>>> ec55700c
                }
            }
            catch (...) {}


            // There is no practical reason to re-calculate the 3D model
            // at higher frequency then 100 FPS
            std::this_thread::sleep_for(std::chrono::milliseconds(10));
        }
    }

    void viewer_model::show_no_stream_overlay(ImFont* font_18, int min_x, int min_y, int max_x, int max_y)
    {
        auto flags = ImGuiWindowFlags_NoResize |
            ImGuiWindowFlags_NoMove |
            ImGuiWindowFlags_NoCollapse |
            ImGuiWindowFlags_NoTitleBar;

        ImGui::PushFont(font_18);
        ImGui::PushStyleColor(ImGuiCol_WindowBg, transparent);
        ImGui::SetNextWindowPos({ (min_x + max_x) / 2.f - 150, (min_y + max_y) / 2.f - 20 });
        ImGui::SetNextWindowSize({ float(max_x - min_x), 50.f });
        ImGui::Begin("nostreaming_popup", nullptr, flags);

        ImGui::PushStyleColor(ImGuiCol_Text, sensor_header_light_blue);
        ImGui::Text(u8"Nothing is streaming! Toggle \uf204 to start");
        ImGui::PopStyleColor();

        ImGui::End();
        ImGui::PopStyleColor();
        ImGui::PopFont();
    }

    void viewer_model::show_no_device_overlay(ImFont* font_18, int x, int y)
    {
        auto flags = ImGuiWindowFlags_NoResize |
            ImGuiWindowFlags_NoMove |
            ImGuiWindowFlags_NoCollapse |
            ImGuiWindowFlags_NoTitleBar;

        ImGui::PushFont(font_18);
        ImGui::PushStyleColor(ImGuiCol_WindowBg, transparent);
        ImGui::SetNextWindowPos({ float(x), float(y) });
        ImGui::SetNextWindowSize({ 250.f, 50.f });
        ImGui::Begin("nostreaming_popup", nullptr, flags);

        ImGui::PushStyleColor(ImGuiCol_Text, from_rgba(0x70, 0x8f, 0xa8, 0xff));
        ImGui::Text("Connect a RealSense Camera\nor Add Source");
        ImGui::PopStyleColor();

        ImGui::End();
        ImGui::PopStyleColor();
        ImGui::PopFont();
    }

    // Generate streams layout, creates a grid-like layout with factor amount of columns
    std::map<int, rect> generate_layout(const rect& r,
        int top_bar_height, int factor,
        const std::set<stream_model*>& active_streams,
        std::map<stream_model*, int>& stream_index
    )
    {
        std::map<int, rect> results;
        if (factor == 0) return results;

        // Calc the number of rows
        auto complement = ceil((float)active_streams.size() / factor);

        auto cell_width = static_cast<float>(r.w / factor);
        auto cell_height = static_cast<float>(r.h / complement);

        auto it = active_streams.begin();
        for (auto x = 0; x < factor; x++)
        {
            for (auto y = 0; y < complement; y++)
            {
                // There might be spare boxes at the end (3 streams in 2x2 array for example)
                if (it == active_streams.end()) break;

                rect rxy = { r.x + x * cell_width, r.y + y * cell_height + top_bar_height,
                    cell_width, cell_height - top_bar_height };
                // Generate box to display the stream in
                results[stream_index[*it]] = rxy.adjust_ratio((*it)->size);
                ++it;
            }
        }

        return results;
    }

    // Return the total display area of the layout
    // The bigger it is, the more details we can see
    float evaluate_layout(const std::map<int, rect>& l)
    {
        float res = 0.f;
        for (auto&& kvp : l) res += kvp.second.area();
        return res;
    }

    std::map<int, rect> viewer_model::calc_layout(const rect& r)
    {
        const int top_bar_height = 32;

        std::set<stream_model*> active_streams;
        std::map<stream_model*, int> stream_index;
        for (auto&& stream : streams)
        {
            if (stream.second.is_stream_visible())
            {
                active_streams.insert(&stream.second);
                stream_index[&stream.second] = stream.first;
            }
        }

        if (fullscreen)
        {
            if (active_streams.count(selected_stream) == 0) fullscreen = false;
        }

        std::map<int, rect> results;

        if (fullscreen)
        {
            results[stream_index[selected_stream]] = { r.x, r.y + top_bar_height,
                                                       r.w, r.h - top_bar_height };
        }
        else
        {
            // Go over all available fx(something) layouts
            for (int f = 1; f <= active_streams.size(); f++)
            {
                auto l = generate_layout(r, top_bar_height, f,
                    active_streams, stream_index);

                // Keep the "best" layout in result
                if (evaluate_layout(l) > evaluate_layout(results))
                    results = l;
            }
        }

        return get_interpolated_layout(results);
    }

    void viewer_model::reset_camera(float3 p)
    {
        target = { 0.0f, 0.0f, 0.0f };
        pos = p;

        // initialize "up" to be tangent to the sphere!
        // up = cross(cross(look, world_up), look)
        {
            float3 look = { target.x - pos.x, target.y - pos.y, target.z - pos.z };
            look = look.normalize();

            float world_up[3] = { 0.0f, 1.0f, 0.0f };

            float across[3] = {
                look.y * world_up[2] - look.z * world_up[1],
                look.z * world_up[0] - look.x * world_up[2],
                look.x * world_up[1] - look.y * world_up[0],
            };

            up.x = across[1] * look.z - across[2] * look.y;
            up.y = across[2] * look.x - across[0] * look.z;
            up.z = across[0] * look.y - across[1] * look.x;

            float up_len = up.length();
            up.x /= -up_len;
            up.y /= -up_len;
            up.z /= -up_len;
        }
    }

    void viewer_model::render_2d_view(const rect& view_rect,
        ux_window& win, int output_height,
        ImFont *font1, ImFont *font2, size_t dev_model_num,
        const mouse_info &mouse, std::string& error_message)
    {
        static periodic_timer every_sec(std::chrono::seconds(1));
        static bool icon_visible = false;
        if (every_sec) icon_visible = !icon_visible;
        float alpha = icon_visible ? 1.f : 0.2f;

        glViewport(0, 0,
            win.framebuf_width(), win.framebuf_height());
        glLoadIdentity();
        glOrtho(0, win.width(), win.height(), 0, -1, +1);

        auto layout = calc_layout(view_rect);

        if ((layout.size() == 0) && (dev_model_num > 0))
        {
            show_no_stream_overlay(font2, view_rect.x, view_rect.y, win.width(), win.height() - output_height);
        }

        for (auto &&kvp : layout)
        {
            auto&& view_rect = kvp.second;
            auto stream = kvp.first;
            auto&& stream_mv = streams[stream];
            auto&& stream_size = stream_mv.size;
            auto stream_rect = view_rect.adjust_ratio(stream_size).grow(-3);

            stream_mv.show_frame(stream_rect, mouse, error_message);

            auto p = stream_mv.dev->dev.as<playback>();
            float pos = stream_rect.x + 5;

            if (stream_mv.dev->dev.is<recorder>())
            {
                show_recording_icon(font2, pos, stream_rect.y + 5, stream_mv.profile.unique_id(), alpha);
                pos += 23;
            }

            if (!stream_mv.is_stream_alive())
            {
                show_icon(font2, "warning_icon", u8"\uf071  No Frames Received!",
                    stream_rect.center().x - 100,
                    stream_rect.center().y - 25,
                    stream_mv.profile.unique_id(),
                    blend(dark_red, alpha),
                    "Did not receive frames from the platform within a reasonable time window,\nplease try reducing the FPS or the resolution");
            }

            if (stream_mv.dev->is_paused() || (p && p.current_status() == RS2_PLAYBACK_STATUS_PAUSED))
                show_paused_icon(font2, pos, stream_rect.y + 5, stream_mv.profile.unique_id());

            stream_mv.show_stream_header(font1, stream_rect, *this);
            stream_mv.show_stream_footer(stream_rect, mouse);

            glColor3f(header_window_bg.x, header_window_bg.y, header_window_bg.z);
            stream_rect.y -= 32;
            stream_rect.h += 32;
            stream_rect.w += 1;
            draw_rect(stream_rect);
        }

        // Metadata overlay windows shall be drawn after textures to preserve z-buffer functionality
        for (auto &&kvp : layout)
        {
            if (streams[kvp.first].metadata_displayed)
                streams[kvp.first].show_metadata(mouse);
        }
    }

    void viewer_model::render_3d_view(const rect& viewer_rect, float scale_factor, texture_buffer* texture, rs2::points points)
    {
        if(points)
            last_points = points;
        if(texture)
            last_texture = texture;

        glViewport(viewer_rect.x * scale_factor, 0,
            viewer_rect.w * scale_factor, viewer_rect.h * scale_factor);

        glClearColor(0, 0, 0, 1);
        glClear(GL_COLOR_BUFFER_BIT | GL_DEPTH_BUFFER_BIT);

        glMatrixMode(GL_PROJECTION);
        glPushMatrix();
        glLoadIdentity();
        gluPerspective(60, (float)viewer_rect.w / viewer_rect.h, 0.001f, 100.0f);

        glMatrixMode(GL_MODELVIEW);
        glPushMatrix();
        glLoadMatrixf(view);

        glDisable(GL_TEXTURE_2D);

        glEnable(GL_DEPTH_TEST);

        glLineWidth(1);
        glBegin(GL_LINES);
        glColor4f(0.4f, 0.4f, 0.4f, 1.f);

        glTranslatef(0, 0, -1);

        for (int i = 0; i <= 6; i++)
        {
            glVertex3i(i - 3, 1, 0);
            glVertex3i(i - 3, 1, 6);
            glVertex3i(-3, 1, i);
            glVertex3i(3, 1, i);
        }
        glEnd();

        texture_buffer::draw_axis(0.1, 1);

        if (draw_plane)
        {
            glLineWidth(2);
            glBegin(GL_LINES);

            if (is_valid(roi_rect))
            {
                glColor4f(yellow.x, yellow.y, yellow.z, 1.f);

                auto rects = subdivide(roi_rect);
                for (auto&& r : rects)
                {
                    for (int i = 0; i < 4; i++)
                    {
                        auto j = (i + 1) % 4;
                        glVertex3f(r[i].x, r[i].y, r[i].z);
                        glVertex3f(r[j].x, r[j].y, r[j].z);
                    }
                }
            }

            glEnd();
        }

        glColor4f(1.f, 1.f, 1.f, 1.f);


<<<<<<< HEAD
        if(!paused)
        {
            auto res = ppf.get_points();

            for (auto&& f : res)
            {
                if (f.is<rs2::points>())
                    last_points = f;
                else
                    last_texture = f;
            }

        }
=======
>>>>>>> ec55700c
        if (draw_frustrum && last_points)
        {
            glLineWidth(1.f);
            glBegin(GL_LINES);

            auto intrin = last_points.get_profile().as<video_stream_profile>().get_intrinsics();

            glColor4f(sensor_bg.x, sensor_bg.y, sensor_bg.z, 0.5f);

            for (float d = 1; d < 6; d += 2)
            {
                auto get_point = [&](float x, float y) -> float3
                {
                    float point[3];
                    float pixel[2]{ x, y };
                    rs2_deproject_pixel_to_point(point, &intrin, pixel, d);
                    glVertex3f(0.f, 0.f, 0.f);
                    glVertex3fv(point);
                    return{ point[0], point[1], point[2] };
                };

                auto top_left = get_point(0, 0);
                auto top_right = get_point(intrin.width, 0);
                auto bottom_right = get_point(intrin.width, intrin.height);
                auto bottom_left = get_point(0, intrin.height);

                glVertex3fv(&top_left.x); glVertex3fv(&top_right.x);
                glVertex3fv(&top_right.x); glVertex3fv(&bottom_right.x);
                glVertex3fv(&bottom_right.x); glVertex3fv(&bottom_left.x);
                glVertex3fv(&bottom_left.x); glVertex3fv(&top_left.x);
            }

            glEnd();

            glColor4f(1.f, 1.f, 1.f, 1.f);
        }

        if (last_points)
        {
            glPointSize((float)viewer_rect.w / last_points.get_profile().as<video_stream_profile>().width());

            if (selected_tex_source_uid >= 0)
            {
                auto tex = texture->get_gl_handle();
                glBindTexture(GL_TEXTURE_2D, tex);
                glEnable(GL_TEXTURE_2D);

                glTexParameteri(GL_TEXTURE_2D, GL_TEXTURE_WRAP_S, texture_border_mode);
                glTexParameteri(GL_TEXTURE_2D, GL_TEXTURE_WRAP_T, texture_border_mode);
            }

            //glTexParameterfv(GL_TEXTURE_2D, GL_TEXTURE_BORDER_COLOR, tex_border_color);


            glBegin(GL_POINTS);

            auto vertices = last_points.get_vertices();
            auto tex_coords = last_points.get_texture_coordinates();

            for (int i = 0; i < last_points.size(); i++)
            {
                if (vertices[i].z)
                {
                    glVertex3fv(vertices[i]);
                    glTexCoord2fv(tex_coords[i]);
                }

            }
            glEnd();


        }

        glDisable(GL_DEPTH_TEST);

        glPopMatrix();
        glMatrixMode(GL_PROJECTION);
        glPopMatrix();
        glPopAttrib();


        if (ImGui::IsKeyPressed('R') || ImGui::IsKeyPressed('r'))
        {
            reset_camera();
        }
    }

    void viewer_model::show_top_bar(ux_window& window, const rect& viewer_rect)
    {
        auto flags = ImGuiWindowFlags_NoResize | ImGuiWindowFlags_NoMove |
            ImGuiWindowFlags_NoCollapse | ImGuiWindowFlags_NoTitleBar |
            ImGuiWindowFlags_NoSavedSettings;

        ImGui::SetNextWindowPos({ panel_width, 0 });
        ImGui::SetNextWindowSize({ window.width() - panel_width, panel_y });

        ImGui::PushStyleVar(ImGuiStyleVar_WindowPadding, ImVec2(0, 0));
        ImGui::PushStyleColor(ImGuiCol_WindowBg, button_color);
        ImGui::Begin("Toolbar Panel", nullptr, flags);

        ImGui::PushFont(window.get_large_font());
        ImGui::PushStyleColor(ImGuiCol_Border, black);

        ImGui::SetCursorPosX(window.width() - panel_width - panel_y * 2);
        ImGui::PushStyleColor(ImGuiCol_Text, is_3d_view ? light_grey : light_blue);
        ImGui::PushStyleColor(ImGuiCol_TextSelectedBg, is_3d_view ? light_grey : light_blue);
        if (ImGui::Button("2D", { panel_y, panel_y })) is_3d_view = false;
        ImGui::PopStyleColor(2);
        ImGui::SameLine();

        ImGui::SetCursorPosX(window.width() - panel_width - panel_y * 1);
        auto pos1 = ImGui::GetCursorScreenPos();

        ImGui::PushStyleColor(ImGuiCol_Text, !is_3d_view ? light_grey : light_blue);
        ImGui::PushStyleColor(ImGuiCol_TextSelectedBg, !is_3d_view ? light_grey : light_blue);
        if (ImGui::Button("3D", { panel_y,panel_y }))
        {
            is_3d_view = true;
            update_3d_camera(viewer_rect, window.get_mouse(), true);
        }
        ImGui::PopStyleColor(3);

        ImGui::GetWindowDrawList()->AddLine({ pos1.x, pos1.y + 10 }, { pos1.x,pos1.y + panel_y - 10 }, ImColor(light_grey));


        ImGui::SameLine();
        ImGui::SetCursorPosX(window.width() - panel_width - panel_y);

        ImGui::PushStyleColor(ImGuiCol_TextSelectedBg, white);
        ImGui::PushStyleColor(ImGuiCol_PopupBg, almost_white_bg);
        ImGui::PushStyleColor(ImGuiCol_HeaderHovered, light_blue);
        ImGui::PushStyleColor(ImGuiCol_TextSelectedBg, white);

        ImGui::PushStyleVar(ImGuiStyleVar_WindowPadding, ImVec2(5, 5));

        //if (ImGui::Button(u8"\uf013\uf0d7", { panel_y,panel_y }))
        //    ImGui::OpenPopup("global_menu");

        //ImGui::PushFont(font_14);
        //if (ImGui::BeginPopup("global_menu"))
        //{
        //    ImGui::PushStyleColor(ImGuiCol_Text, dark_grey);
        //    if (ImGui::Selectable("About RealSense Viewer"))
        //    {
        //    }

        //    ImGui::PopStyleColor();
        //    ImGui::EndPopup();
        //}
        //ImGui::PopFont();
        ImGui::PopStyleVar();
        ImGui::PopStyleColor(4);
        ImGui::PopFont();

        ImGui::End();
        ImGui::PopStyleColor();
        ImGui::PopStyleVar();
    }

    void viewer_model::update_3d_camera(const rect& viewer_rect,
        mouse_info& mouse, bool force)
    {
        auto now = std::chrono::high_resolution_clock::now();
        static auto view_clock = std::chrono::high_resolution_clock::now();
        auto sec_since_update = std::chrono::duration<double, std::milli>(now - view_clock).count() / 1000;
        view_clock = now;

        if (viewer_rect.contains(mouse.cursor) || force)
        {
            arcball_camera_update(
                (float*)&pos, (float*)&target, (float*)&up, view,
                sec_since_update,
                0.2f, // zoom per tick
                -0.1f, // pan speed
                3.0f, // rotation multiplier
                viewer_rect.w, viewer_rect.h, // screen (window) size
                mouse.prev_cursor.x, mouse.cursor.x,
                mouse.prev_cursor.y, mouse.cursor.y,
                ImGui::GetIO().MouseDown[2],
                ImGui::GetIO().MouseDown[0],
                mouse.mouse_wheel,
                0);
        }

        mouse.prev_cursor = mouse.cursor;
    }

    texture_buffer* viewer_model::upload_frame(frame&& f)
    {
        if (f.get_profile().stream_type() == RS2_STREAM_DEPTH)
            ppf.depth_stream_active = true;

        auto index = f.get_profile().unique_id();
        return streams[index].upload_frame(std::move(f));
    }

    void device_model::start_recording(const std::string& path, std::string& error_message)
    {
        if (_recorder != nullptr)
        {
            return; //already recording
        }

        try
        {
            _recorder = std::make_shared<recorder>(path, dev);
            std::vector<std::shared_ptr<subdevice_model>> record_sensors;
            for (auto&& sub : _recorder->query_sensors())
            {
                auto model = std::make_shared<subdevice_model>(*_recorder, std::make_shared<sensor>(sub), error_message);
                record_sensors.push_back(model);
            }
            live_subdevices = subdevices;
            subdevices.clear();
            subdevices.swap(record_sensors);
            for (int i = 0; i < live_subdevices.size(); i++)
            {
                subdevices[i]->ui.selected_res_id = live_subdevices[i]->ui.selected_res_id;
                subdevices[i]->ui.selected_shared_fps_id = live_subdevices[i]->ui.selected_shared_fps_id;
                subdevices[i]->ui.selected_format_id = live_subdevices[i]->ui.selected_format_id;
                subdevices[i]->show_single_fps_list = live_subdevices[i]->show_single_fps_list;
                subdevices[i]->fpses_per_stream = live_subdevices[i]->fpses_per_stream;
                subdevices[i]->ui.selected_fps_id = live_subdevices[i]->ui.selected_fps_id;
                subdevices[i]->stream_enabled = live_subdevices[i]->stream_enabled;
                subdevices[i]->fps_values_per_stream = live_subdevices[i]->fps_values_per_stream;
                subdevices[i]->format_values = live_subdevices[i]->format_values;
            }

            is_recording = true;
        }
        catch (const rs2::error& e)
        {
            error_message = error_to_string(e);
        }
        catch (const std::exception& e)
        {
            error_message = e.what();
        }
    }

    void device_model::stop_recording()
    {
        subdevices.clear();
        subdevices = live_subdevices;
        live_subdevices.clear();
        //this->streams.clear();
        _recorder.reset();
        is_recording = false;
    }

    void device_model::pause_record()
    {
        _recorder->pause();
    }

    void device_model::resume_record()
    {
        _recorder->resume();
    }

    int device_model::draw_playback_controls(ImFont* font, viewer_model& viewer)
    {
        auto p = dev.as<playback>();
        rs2_playback_status current_playback_status = p.current_status();

        ImGui::PushFont(font);
        ImGui::PushStyleVar(ImGuiStyleVar_ItemSpacing, { 10,0 });
        const float button_dim = 30.f;
        const bool supports_playback_step = false;


        //////////////////// Step Backwards Button ////////////////////
        std::string label = to_string() << u8"\uf048" << "##Step Backwards " << id;

        if (ImGui::ButtonEx(label.c_str(), { button_dim, button_dim }, supports_playback_step ? 0 : ImGuiButtonFlags_Disabled))
        {
            //p.skip_frames(1);
        }


        if (ImGui::IsItemHovered())
        {
            std::string tooltip = to_string() << "Step Backwards" << (supports_playback_step ? "" : "(Not available)");
            ImGui::SetTooltip("%s", tooltip.c_str());
        }
        ImGui::SameLine();
        //////////////////// Step Backwards Button ////////////////////


        //////////////////// Stop Button ////////////////////
        label = to_string() << u8"\uf04d" << "##Stop Playback " << id;

        if (ImGui::ButtonEx(label.c_str(), { button_dim, button_dim }))
        {
            bool prev = _playback_repeat;
            _playback_repeat = false;
            p.stop();
            _playback_repeat = prev;
        }
        if (ImGui::IsItemHovered())
        {
            std::string tooltip = to_string() << "Stop Playback";
            ImGui::SetTooltip("%s", tooltip.c_str());
        }
        ImGui::SameLine();
        //////////////////// Stop Button ////////////////////



        //////////////////// Pause/Play Button ////////////////////
        if (current_playback_status == RS2_PLAYBACK_STATUS_PAUSED || current_playback_status == RS2_PLAYBACK_STATUS_STOPPED)
        {
            label = to_string() << u8"\uf04b" << "##Play " << id;
            if (ImGui::ButtonEx(label.c_str(), { button_dim, button_dim }))
            {
                if (current_playback_status == RS2_PLAYBACK_STATUS_STOPPED)
                {
                    play_defaults(viewer);
                }
                else
                {
                    p.resume();
                    for (auto&& s : subdevices)
                    {
                        if (s->streaming)
                            s->resume();
                    }
                }

            }
            if (ImGui::IsItemHovered())
            {
                ImGui::SetTooltip(current_playback_status == RS2_PLAYBACK_STATUS_PAUSED ? "Resume Playback" : "Start Playback");
            }
        }
        else
        {
            label = to_string() << u8"\uf04c" << "##Pause Playback " << id;
            if (ImGui::ButtonEx(label.c_str(), { button_dim, button_dim }))
            {
                p.pause();
                for (auto&& s : subdevices)
                {
                    if (s->streaming)
                        s->pause();
                }
            }
            if (ImGui::IsItemHovered())
            {
                ImGui::SetTooltip("Pause Playback");
            }
        }

        ImGui::SameLine();
        //////////////////// Pause/Play Button ////////////////////




        //////////////////// Step Forward Button ////////////////////
        label = to_string() << u8"\uf051" << "##Step Forward " << id;
        if (ImGui::ButtonEx(label.c_str(), { button_dim, button_dim }, supports_playback_step ? 0 : ImGuiButtonFlags_Disabled))
        {
            //p.skip_frames(-1);
        }
        if (ImGui::IsItemHovered())
        {
            std::string tooltip = to_string() << "Step Forward" << (supports_playback_step ? "" : "(Not available)");
            ImGui::SetTooltip("%s", tooltip.c_str());
        }
        ImGui::SameLine();
        //////////////////// Step Forward Button ////////////////////




        /////////////////// Repeat Button /////////////////////
        if (_playback_repeat)
        {
            ImGui::PushStyleColor(ImGuiCol_Text, light_blue);
            ImGui::PushStyleColor(ImGuiCol_TextSelectedBg, light_blue);
        }
        else
        {
            ImGui::PushStyleColor(ImGuiCol_Text, white);
            ImGui::PushStyleColor(ImGuiCol_TextSelectedBg, white);
        }
        label = to_string() << u8"\uf0e2" << "##Repeat " << id;
        if (ImGui::ButtonEx(label.c_str(), { button_dim, button_dim }))
        {
            _playback_repeat = !_playback_repeat;
        }
        if (ImGui::IsItemHovered())
        {
            std::string tooltip = to_string() << (_playback_repeat ? "Disable " : "Enable ") << "Repeat ";
            ImGui::SetTooltip("%s", tooltip.c_str());
        }
        ImGui::PopStyleColor(2);

        ImGui::SameLine();
        /////////////////// Repeat Button /////////////////////


        ImGui::PopStyleVar();

        //////////////////// Speed combo box ////////////////////
        auto pos = ImGui::GetCursorPos();
        ImGui::SetCursorPos({ 200.0f, pos.y + 3 });
        ImGui::PushItemWidth(100);

        ImGui::PushStyleColor(ImGuiCol_FrameBg, sensor_bg);
        ImGui::PushStyleColor(ImGuiCol_ButtonHovered, sensor_bg);

        label = to_string() << "## " << id;
        if (ImGui::Combo(label.c_str(), &playback_speed_index, "Speed: x0.25\0Speed: x0.5\0Speed: x1\0Speed: x1.5\0Speed: x2\0\0"))
        {
            float speed = 1;
            switch (playback_speed_index)
            {
            case 0: speed = 0.25f; break;
            case 1: speed = 0.5f; break;
            case 2: speed = 1.0f; break;
            case 3: speed = 1.5f; break;
            case 4: speed = 2.0f; break;
            default:
                throw std::runtime_error(to_string() << "Speed #" << playback_speed_index << " is unhandled");
            }
            p.set_playback_speed(speed);
        }

        ImGui::PopStyleColor(2);

        //////////////////// Speed combo box ////////////////////
        ImGui::PopFont();

        return 35;
    }

    std::string device_model::pretty_time(std::chrono::nanoseconds duration)
    {
        using namespace std::chrono;
        auto hhh = duration_cast<hours>(duration);
        duration -= hhh;
        auto mm = duration_cast<minutes>(duration);
        duration -= mm;
        auto ss = duration_cast<seconds>(duration);
        duration -= ss;
        auto ms = duration_cast<milliseconds>(duration);

        std::ostringstream stream;
        stream << std::setfill('0') << std::setw(hhh.count() >= 10 ? 2 : 1) << hhh.count() << ':' <<
            std::setfill('0') << std::setw(2) << mm.count() << ':' <<
            std::setfill('0') << std::setw(2) << ss.count();// << '.' <<
            //std::setfill('0') << std::setw(3) << ms.count();
        return stream.str();
    }

    int device_model::draw_seek_bar()
    {
        auto pos = ImGui::GetCursorPos();

        auto p = dev.as<playback>();
        rs2_playback_status current_playback_status = p.current_status();
        int64_t playback_total_duration = p.get_duration().count();
        auto progress = p.get_position();
        double part = (1.0 * progress) / playback_total_duration;
        seek_pos = static_cast<int>(std::max(0.0, std::min(part, 1.0)) * 100);

        if (seek_pos != 0 && p.current_status() == RS2_PLAYBACK_STATUS_STOPPED)
        {
            seek_pos = 0;
        }
        float seek_bar_width = 290.0f;
        ImGui::PushItemWidth(seek_bar_width);
        std::string label1 = "## " + id;
        if (ImGui::SeekSlider(label1.c_str(), &seek_pos, ""))
        {
            //Seek was dragged
            auto duration_db = std::chrono::duration_cast<std::chrono::duration<double, std::nano>>(p.get_duration());
            auto single_percent = duration_db.count() / 100;
            auto seek_time = std::chrono::duration<double, std::nano>(seek_pos * single_percent);
            p.seek(std::chrono::duration_cast<std::chrono::nanoseconds>(seek_time));
        }

        ImGui::SetCursorPos({ pos.x, pos.y + 17 });

        std::string time_elapsed = pretty_time(std::chrono::nanoseconds(progress));
        std::string duration_str = pretty_time(std::chrono::nanoseconds(playback_total_duration));
        ImGui::Text("%s", time_elapsed.c_str());
        ImGui::SameLine();
        float pos_y = ImGui::GetCursorPosY();

        ImGui::SetCursorPos({ pos.x + seek_bar_width - 41 , pos_y });
        ImGui::Text("%s", duration_str.c_str());

        return 50;
    }

    int device_model::draw_playback_panel(ImFont* font, viewer_model& view)
    {
        ImGui::PushStyleColor(ImGuiCol_Button, sensor_bg);
        ImGui::PushStyleColor(ImGuiCol_Text, light_grey);
        ImGui::PushStyleColor(ImGuiCol_PopupBg, almost_white_bg);
        ImGui::PushStyleColor(ImGuiCol_HeaderHovered, from_rgba(0, 0xae, 0xff, 255));
        ImGui::PushStyleColor(ImGuiCol_TextSelectedBg, white);


        auto pos = ImGui::GetCursorPos();
        auto controls_height = draw_playback_controls(font, view);
        ImGui::SetCursorPos({ pos.x + 8, pos.y + controls_height });
        auto seek_bar_height = draw_seek_bar();

        ImGui::PopStyleColor(5);
        return controls_height + seek_bar_height;

    }

    std::vector<std::string> get_device_info(const device& dev, bool include_location)
    {
        std::vector<std::string> res;
        for (auto i = 0; i < RS2_CAMERA_INFO_COUNT; i++)
        {
            auto info = static_cast<rs2_camera_info>(i);

            // When camera is being reset, either because of "hardware reset"
            // or because of switch into advanced mode,
            // we don't want to capture the info that is about to change
            if ((info == RS2_CAMERA_INFO_PHYSICAL_PORT ||
                info == RS2_CAMERA_INFO_ADVANCED_MODE)
                && !include_location) continue;

            if (dev.supports(info))
            {
                auto value = dev.get_info(info);
                res.push_back(value);
            }
        }
        return res;
    }

    std::vector<std::pair<std::string, std::string>> get_devices_names(const device_list& list)
    {
        std::vector<std::pair<std::string, std::string>> device_names;

        for (uint32_t i = 0; i < list.size(); i++)
        {
            try
            {
                auto dev = list[i];
                device_names.push_back(get_device_name(dev));        // push name and sn to list
            }
            catch (...)
            {
                device_names.push_back(std::pair<std::string, std::string>(to_string() << "Unknown Device #" << i, ""));
            }
        }
        return device_names;
    }

    bool yes_no_dialog(const std::string& title, const std::string& do_what, bool& approved)
    {
        auto clicked = false;
        ImGui::OpenPopup(title.c_str());
        if (ImGui::BeginPopupModal(title.c_str(), NULL, ImGuiWindowFlags_AlwaysAutoResize))
        {
            std::string msg = to_string() << "\t\tAre you sure you want to " << do_what << "?\t\t\n";
            ImGui::Text("\n%s\n", msg.c_str());
            ImGui::Separator();
            auto width = ImGui::GetWindowWidth();
            ImGui::Dummy(ImVec2(width / 4.f, 0));
            ImGui::SameLine();
            if (ImGui::Button("Yes", ImVec2(60, 30)))
            {
                ImGui::CloseCurrentPopup();
                approved = true;
                clicked = true;
            }
            ImGui::SameLine();
            if (ImGui::Button("No", ImVec2(60, 30)))
            {
                ImGui::CloseCurrentPopup();
                approved = false;
                clicked = true;
            }
            ImGui::NewLine();
            ImGui::EndPopup();
        }
        return clicked;
    }

    void device_model::draw_advanced_mode_tab()
    {
        using namespace rs400;
        ImGui::PushStyleColor(ImGuiCol_TextSelectedBg, { 0.9f, 0.9f, 0.9f, 1 });

        auto is_advanced_mode = dev.is<advanced_mode>();
        if (ImGui::TreeNode("Advanced Mode"))
        {
            try
            {
                if (!is_advanced_mode)
                {
                    // TODO: Why are we showing the tab then??
                    ImGui::TextColored(redish, "Selected device does not offer\nany advanced settings");
                }
                else
                {
                    auto advanced = dev.as<advanced_mode>();
                    if (advanced.is_enabled())
                    {
                        static bool show_dialog = false;
                        static bool disable_approved = true;
                        if (allow_remove)
                        {
                            if (ImGui::Button("Disable Advanced Mode", ImVec2{ 226, 0 }))
                            {
                                show_dialog = true;
                                disable_approved = false;
                            }

                            if (ImGui::IsItemHovered())
                            {
                                ImGui::SetTooltip("Disabling advanced mode will reset depth generation to factory settings\nThis will not affect calibration");
                            }

                            if (show_dialog &&
                                yes_no_dialog("Advanced Mode", "Disable Advanced Mode", disable_approved))
                            {
                                if (disable_approved)
                                {
                                    advanced.toggle_advanced_mode(false);
                                    restarting_device_info = get_device_info(dev, false);
                                }
                                show_dialog = false;
                            }

                            if (ImGui::IsItemHovered())
                            {
                                ImGui::SetTooltip("Disabling advanced mode will reset depth generation to factory settings\nThis will not affect calibration");
                            }
                        }

                        draw_advanced_mode_controls(advanced, amc, get_curr_advanced_controls);
                    }
                    else
                    {
                        if (allow_remove)
                        {
                            static bool show_dialog = false;
                            static bool enable_approved = true;
                            if (ImGui::Button("Enable Advanced Mode", ImVec2{ 226, 0 }))
                            {
                                show_dialog = true;
                                enable_approved = false;
                            }

                            if (ImGui::IsItemHovered())
                            {
                                ImGui::SetTooltip("Advanced mode is a persistent camera state unlocking calibration formats and depth generation controls\nYou can always reset the camera to factory defaults by disabling advanced mode");
                            }

                            if (show_dialog &&
                                yes_no_dialog("Advanced Mode", "Enable Advanced Mode", enable_approved))
                            {
                                if (enable_approved)
                                {
                                    advanced.toggle_advanced_mode(true);
                                    restarting_device_info = get_device_info(dev, false);
                                }
                                show_dialog = false;
                            }
                        }

                        ImGui::TextColored(redish, "Device is not in advanced mode!\nTo access advanced functionality\nclick \"Enable Advanced Mode\"");
                    }
                }
            }
            catch (...)
            {
                ImGui::TextColored(redish, "Couldn't fetch Advanced Mode settings");
            }

            ImGui::TreePop();
        }

        ImGui::PopStyleColor();
    }

    void device_model::draw_controls(float panel_width, float panel_height,
        ImFont *font1, ImFont *font2,
        const mouse_info &mouse,
        std::string& error_message,
        device_model*& device_to_remove,
        viewer_model& viewer, float windows_width,
        bool update_read_only_options,
        std::map<subdevice_model*, float>& model_to_y,
        std::map<subdevice_model*, float>& model_to_abs_y)
    {
        auto header_h = panel_height;
        if (dev.is<playback>()) header_h += 15;

        ImGui::PushFont(font1);
        auto pos = ImGui::GetCursorScreenPos();
        ImGui::GetWindowDrawList()->AddRectFilled(pos, { pos.x + panel_width, pos.y + header_h }, ImColor(sensor_header_light_blue));
        ImGui::GetWindowDrawList()->AddLine({ pos.x,pos.y }, { pos.x + panel_width,pos.y }, ImColor(black));

        pos = ImGui::GetCursorPos();
        ImGui::PushStyleColor(ImGuiCol_Button, sensor_header_light_blue);
        ImGui::SetCursorPos({ 8, pos.y + 17 });

        std::string label{ "" };
        if (is_recording)
        {
            ImGui::PushStyleColor(ImGuiCol_Text, redish);
            label = to_string() << u8"\uf111";
            ImGui::Text("%s", label.c_str());
            ImGui::PopStyleColor();
            if (ImGui::IsItemHovered())
            {
                ImGui::SetTooltip("Recording");
            }
        }
        else if (dev.is<playback>())
        {
            label = to_string() << u8" \uf008";
            ImGui::Text("%s", label.c_str());
        }
        else
        {
            label = to_string() << u8" \uf03d";
            ImGui::Text("%s", label.c_str());
        }
        ImGui::SameLine();

        label = to_string() << dev.get_info(RS2_CAMERA_INFO_NAME);
        ImGui::Text("%s", label.c_str());

        ImGui::Columns(1);
        ImGui::SetCursorPos({ panel_width - 50, pos.y + 8 + (header_h - panel_height) / 2 });

        ImGui::PushStyleColor(ImGuiCol_TextSelectedBg, white);
        ImGui::PushStyleColor(ImGuiCol_PopupBg, almost_white_bg);
        ImGui::PushStyleColor(ImGuiCol_HeaderHovered, light_blue);
        ImGui::PushStyleColor(ImGuiCol_TextSelectedBg, white);

        ImGui::PushStyleVar(ImGuiStyleVar_WindowPadding, ImVec2(5, 5));

        ImGui::PushFont(font2);
        label = to_string() << "device_menu" << id;
        std::string settings_button_name = to_string() << u8"\uf0c9##" << id;

        if (ImGui::Button(settings_button_name.c_str(), { 33,35 }))
            ImGui::OpenPopup(label.c_str());
        ImGui::PopFont();

        ImGui::PushFont(font1);

        if (ImGui::BeginPopup(label.c_str()))
        {
            ImGui::PushStyleColor(ImGuiCol_Text, dark_grey);
            if (!show_device_info && ImGui::Selectable("Show Device Details..."))
            {
                show_device_info = true;
            }
            if (show_device_info && ImGui::Selectable("Hide Device Details..."))
            {
                show_device_info = false;
            }
            if (!is_recording && !dev.is<playback>())
            {
                bool is_device_streaming = std::any_of(subdevices.begin(), subdevices.end(), [](const std::shared_ptr<subdevice_model>& s) { return s->streaming; });
                if (ImGui::Selectable("Record to File...", false, is_device_streaming ? ImGuiSelectableFlags_Disabled : 0))
                {
                    auto ret = file_dialog_open(save_file, "ROS-bag\0*.bag\0", NULL, NULL);

                    if (ret)
                    {
                        std::string filename = ret;
                        if (!ends_with(to_lower(filename), ".bag")) filename += ".bag";

                        start_recording(filename, error_message);
                    }
                }
                if (is_device_streaming)
                {
                    if (ImGui::IsItemHovered())
                        ImGui::SetTooltip("Stop streaming to enable recording");
                }
            }

            if (auto adv = dev.as<advanced_mode>())
            {
                try
                {
                    ImGui::Separator();

                    if (ImGui::Selectable("Load Settings", false, ImGuiSelectableFlags_SpanAllColumns))
                    {
                        auto ret = file_dialog_open(open_file, "JavaScript Object Notation (JSON)\0*.json\0", NULL, NULL);
                        if (ret)
                        {
                            std::ifstream t(ret);
                            std::string str((std::istreambuf_iterator<char>(t)),
                                std::istreambuf_iterator<char>());

                            adv.load_json(str);
                            get_curr_advanced_controls = true;
                        }
                    }

                    if (ImGui::Selectable("Save Settings", false, ImGuiSelectableFlags_SpanAllColumns))
                    {
                        auto ret = file_dialog_open(save_file, "JavaScript Object Notation (JSON)\0*.json\0", NULL, NULL);

                        if (ret)
                        {
                            std::string filename = ret;
                            if (!ends_with(to_lower(filename), ".json")) filename += ".json";

                            std::ofstream out(filename);
                            out << adv.serialize_json();
                            out.close();
                        }
                    }
                }
                catch (const error& e)
                {
                    error_message = error_to_string(e);
                }
                catch (const std::exception& e)
                {
                    error_message = e.what();
                }
            }

            if (allow_remove)
            {
                ImGui::Separator();

                if (ImGui::Selectable("Hardware Reset"))
                {
                    try
                    {
                        restarting_device_info = get_device_info(dev, false);
                        dev.hardware_reset();
                    }
                    catch (const error& e)
                    {
                        error_message = error_to_string(e);
                    }
                    catch (const std::exception& e)
                    {
                        error_message = e.what();
                    }
                }

                ImGui::Separator();

                if (ImGui::Selectable("Remove Source"))
                {
                    for (auto&& sub : subdevices)
                    {
                        if (sub->streaming)
                            sub->stop();
                    }
                    device_to_remove = this;
                }
            }

            ImGui::PopStyleColor();
            ImGui::EndPopup();
        }
        ImGui::PopFont();
        ImGui::PopStyleVar();
        ImGui::PopStyleColor(4);

        ImGui::SetCursorPos({ 33, pos.y + panel_height - 9 });
        ImGui::PushStyleColor(ImGuiCol_Text, from_rgba(0xc3, 0xd5, 0xe5, 0xff));

        int playback_control_panel_height = 0;
        if (auto p = dev.as<playback>())
        {
            auto full_path = p.file_name();
            auto filename = get_file_name(full_path);

            ImGui::Text("File: \"%s\"", filename.c_str());
            if (ImGui::IsItemHovered())
                ImGui::SetTooltip("%s", full_path.c_str());

            auto playback_panel_pos = ImVec2{ 0, pos.y + panel_height + 18 };
            ImGui::SetCursorPos(playback_panel_pos);
            playback_panel_pos.y = draw_playback_panel(font1, viewer);
            playback_control_panel_height += (int)playback_panel_pos.y;
        }

        ImGui::SetCursorPos({ 0, pos.y + header_h + playback_control_panel_height });
        pos = ImGui::GetCursorPos();

        int info_control_panel_height = 0;
        if (show_device_info)
        {
            int line_h = 22;
            info_control_panel_height = (int)infos.size() * line_h + 5;

            const ImVec2 abs_pos = ImGui::GetCursorScreenPos();
            ImGui::GetWindowDrawList()->AddRectFilled(abs_pos,
            { abs_pos.x + panel_width, abs_pos.y + info_control_panel_height },
                ImColor(device_info_color));
            ImGui::GetWindowDrawList()->AddLine({ abs_pos.x, abs_pos.y - 1 },
            { abs_pos.x + panel_width, abs_pos.y - 1 },
                ImColor(black), 1.f);

            for (auto&& pair : infos)
            {
                auto rc = ImGui::GetCursorPos();
                ImGui::SetCursorPos({ rc.x + 12, rc.y + 4 });
                ImGui::Text("%s:", pair.first.c_str()); ImGui::SameLine();

                ImGui::PushStyleColor(ImGuiCol_FrameBg, device_info_color);
                ImGui::PushStyleColor(ImGuiCol_TextSelectedBg, light_blue);
                ImGui::PushStyleColor(ImGuiCol_Text, white);
                ImGui::SetCursorPos({ rc.x + 130, rc.y + 1 });
                label = to_string() << "##" << id << " " << pair.first;
                ImGui::InputText(label.c_str(),
                    (char*)pair.second.data(),
                    pair.second.size() + 1,
                    ImGuiInputTextFlags_AutoSelectAll | ImGuiInputTextFlags_ReadOnly);
                ImGui::PopStyleColor(3);

                ImGui::SetCursorPos({ rc.x, rc.y + line_h });
            }
        }

        ImGui::SetCursorPos({ 0, pos.y + info_control_panel_height });
        ImGui::PopStyleColor(2);
        ImGui::PopFont();

        auto sensor_top_y = ImGui::GetCursorPosY();
        if (!show_depth_only) ImGui::SetContentRegionWidth(windows_width - 36);

        ImGui::PushStyleColor(ImGuiCol_HeaderHovered, sensor_bg);
        ImGui::PushStyleColor(ImGuiCol_Text, from_rgba(0xc3, 0xd5, 0xe5, 0xff));
        ImGui::PushFont(font1);

        // Draw menu foreach subdevice with its properties
        for (auto&& sub : subdevices)
        {
            if (show_depth_only && !sub->s->is<depth_sensor>()) continue;

            const ImVec2 pos = ImGui::GetCursorPos();
            const ImVec2 abs_pos = ImGui::GetCursorScreenPos();
            model_to_y[sub.get()] = pos.y;
            model_to_abs_y[sub.get()] = abs_pos.y;
            ImGui::GetWindowDrawList()->AddLine({ abs_pos.x, abs_pos.y - 1 },
            { abs_pos.x + panel_width, abs_pos.y - 1 },
                ImColor(black), 1.f);

            label = to_string() << sub->s->get_info(RS2_CAMERA_INFO_NAME) << "##" << id;
            ImGui::PushStyleColor(ImGuiCol_Header, sensor_header_light_blue);

            ImGui::PushStyleVar(ImGuiStyleVar_FramePadding, { 10, 10 });
            ImGui::PushStyleVar(ImGuiStyleVar_ItemInnerSpacing, { 0, 0 });
            ImGuiTreeNodeFlags flags{};
            if (show_depth_only) flags = ImGuiTreeNodeFlags_DefaultOpen;
            if (ImGui::TreeNodeEx(label.c_str(), flags))
            {
                ImGui::PopStyleVar();
                ImGui::PushStyleVar(ImGuiStyleVar_FramePadding, { 2, 2 });

                if (show_stream_selection)
                    sub->draw_stream_selection();

                static const std::vector<rs2_option> drawing_order{
                    RS2_OPTION_VISUAL_PRESET,
                    RS2_OPTION_EMITTER_ENABLED,
                    RS2_OPTION_ENABLE_AUTO_EXPOSURE };

                for (auto& opt : drawing_order)
                {
                    if (sub->draw_option(opt, dev.is<playback>() || update_read_only_options, error_message, viewer.not_model))
                    {
                        get_curr_advanced_controls = true;
                    }
                }

                label = to_string() << "Controls ##" << sub->s->get_info(RS2_CAMERA_INFO_NAME) << "," << id;;
                if (ImGui::TreeNode(label.c_str()))
                {
                    for (auto i = 0; i < RS2_OPTION_COUNT; i++)
                    {
                        auto opt = static_cast<rs2_option>(i);
                        if (std::find(drawing_order.begin(), drawing_order.end(), opt) == drawing_order.end())
                        {
                            if (sub->draw_option(opt, dev.is<playback>() || update_read_only_options, error_message, viewer.not_model))
                            {
                                get_curr_advanced_controls = true;
                            }
                        }
                    }

                    ImGui::TreePop();
                }

                if (dev.is<advanced_mode>() && sub->s->is<depth_sensor>())
                    draw_advanced_mode_tab();

                ImGui::SetCursorPosY(ImGui::GetCursorPosY() + 5);

                for (auto&& pb : sub->post_processing)
                {
                    label = to_string() << pb->get_name() << "##" << id;;
                    if (ImGui::TreeNode(label.c_str()))
                    {
                        for (auto i = 0; i < RS2_OPTION_COUNT; i++)
                        {
                            auto opt = static_cast<rs2_option>(i);
                            pb->get_option(opt).draw_option(
                                dev.is<playback>() || update_read_only_options,
                                false, error_message, viewer.not_model);
                        }

                        ImGui::TreePop();
                    }
                }

                ImGui::SetCursorPosY(ImGui::GetCursorPosY() + 5);

                ImGui::TreePop();
            }

            ImGui::PopStyleVar();
            ImGui::PopStyleVar();
            ImGui::PopStyleColor();
        }

        for (auto&& sub : subdevices)
        {
            sub->update(error_message, viewer.not_model);
        }

        ImGui::PopStyleColor(2);
        ImGui::PopFont();
    }

    void viewer_model::draw_viewport(const rect& viewer_rect, ux_window& window, int devices, std::string& error_message, texture_buffer* texture, points points)
    {
        if (!is_3d_view)
        {
            render_2d_view(viewer_rect, window,
                get_output_height(), window.get_font(), window.get_large_font(),
                devices, window.get_mouse(), error_message);
        }
        else
        {
            if (paused)
                show_paused_icon(window.get_large_font(), panel_width + 15, panel_y + 15 + 32, 0);

            show_3dviewer_header(window.get_font(), viewer_rect, paused);

            update_3d_camera(viewer_rect, window.get_mouse());

            auto ratio = (float)window.width() / window.framebuf_width();
            render_3d_view(viewer_rect, window.get_scale_factor() / ratio, texture, points);
        }

        if (ImGui::IsKeyPressed(' '))
        {
            if (paused)
            {
                for (auto&& s : streams)
                {
                    if (s.second.dev)
                    {
                        s.second.dev->resume();
                        if (s.second.dev->dev.is<playback>())
                        {
                            auto p = s.second.dev->dev.as<playback>();
                            p.resume();
                        }
                    }
                }
            }
            else
            {
                for (auto&& s : streams)
                {
                    if (s.second.dev)
                    {
                        s.second.dev->pause();
                        if (s.second.dev->dev.is<playback>())
                        {
                            auto p = s.second.dev->dev.as<playback>();
                            p.pause();
                        }
                    }
                }
            }
            paused = !paused;
        }
    }

    std::map<int, rect> viewer_model::get_interpolated_layout(const std::map<int, rect>& l)
    {
        using namespace std::chrono;
        auto now = high_resolution_clock::now();
        if (l != _layout) // detect layout change
        {
            _transition_start_time = now;
            _old_layout = _layout;
            _layout = l;
        }

        //if (_old_layout.size() == 0 && l.size() == 1) return l;

        auto diff = now - _transition_start_time;
        auto ms = duration_cast<milliseconds>(diff).count();
        auto t = smoothstep(static_cast<float>(ms), 0, 100);

        std::map<int, rect> results;
        for (auto&& kvp : l)
        {
            auto stream = kvp.first;
            if (_old_layout.find(stream) == _old_layout.end())
            {
                _old_layout[stream] = _layout[stream].center();
            }
            results[stream] = _old_layout[stream].lerp(t, _layout[stream]);
        }

        return results;
    }

    notification_data::notification_data(std::string description,
        double timestamp,
        rs2_log_severity severity,
        rs2_notification_category category)
        : _description(description),
        _timestamp(timestamp),
        _severity(severity),
        _category(category) {}


    rs2_notification_category notification_data::get_category() const
    {
        return _category;
    }

    std::string notification_data::get_description() const
    {
        return _description;
    }


    double notification_data::get_timestamp() const
    {
        return _timestamp;
    }


    rs2_log_severity notification_data::get_severity() const
    {
        return _severity;
    }

    notification_model::notification_model()
    {
        message = "";
    }

    notification_model::notification_model(const notification_data& n)
    {
        message = n.get_description();
        timestamp = n.get_timestamp();
        severity = n.get_severity();
        created_time = std::chrono::high_resolution_clock::now();
    }

    double notification_model::get_age_in_ms() const
    {
        return std::chrono::duration<double, std::milli>(std::chrono::high_resolution_clock::now() - created_time).count();
    }

    void notification_model::set_color_scheme(float t) const
    {
        if (severity == RS2_LOG_SEVERITY_ERROR ||
            severity == RS2_LOG_SEVERITY_WARN)
        {
            ImGui::PushStyleColor(ImGuiCol_WindowBg, { 0.3f, 0.f, 0.f, 1 - t });
            ImGui::PushStyleColor(ImGuiCol_TitleBg, { 0.5f, 0.2f, 0.2f, 1 - t });
            ImGui::PushStyleColor(ImGuiCol_TitleBgActive, { 0.6f, 0.2f, 0.2f, 1 - t });
        }
        else
        {
            ImGui::PushStyleColor(ImGuiCol_WindowBg, { 0.3f, 0.3f, 0.3f, 1 - t });
            ImGui::PushStyleColor(ImGuiCol_TitleBg, { 0.4f, 0.4f, 0.4f, 1 - t });
            ImGui::PushStyleColor(ImGuiCol_TitleBgActive, { 0.6f, 0.6f, 0.6f, 1 - t });
        }
    }

    void notification_model::draw(int w, int y, notification_model& selected)
    {
        auto flags = ImGuiWindowFlags_NoResize |
            ImGuiWindowFlags_NoMove |
            ImGuiWindowFlags_NoCollapse;

        ImGui::PushStyleVar(ImGuiStyleVar_WindowRounding, 1);

        auto ms = get_age_in_ms() / MAX_LIFETIME_MS;
        auto t = smoothstep(static_cast<float>(ms), 0.7f, 1.0f);

        set_color_scheme(t);
        ImGui::PushStyleColor(ImGuiCol_Text, { 1, 1, 1, 1 - t });

        auto lines = static_cast<int>(std::count(message.begin(), message.end(), '\n') + 1);
        ImGui::SetNextWindowPos({ float(w - 330), float(y) });
        height = lines * 30 + 20;
        ImGui::SetNextWindowSize({ float(315), float(height) });
        std::string label = to_string() << "Hardware Notification #" << index;
        ImGui::Begin(label.c_str(), nullptr, flags);

        ImGui::Text("%s", message.c_str());

        if (lines == 1)
            ImGui::SameLine();

        ImGui::Text("(...)");

        if (ImGui::IsMouseClicked(0) && ImGui::IsItemHovered())
        {
            selected = *this;
        }

        ImGui::End();

        ImGui::PopStyleVar();

        ImGui::PopStyleColor();
        ImGui::PopStyleColor();
        ImGui::PopStyleColor();
        ImGui::PopStyleColor();
    }

    void notifications_model::add_notification(const notification_data& n)
    {
        {
            std::lock_guard<std::mutex> lock(m); // need to protect the pending_notifications queue because the insertion of notifications
                                                 // done from the notifications callback and proccesing and removing of old notifications done from the main thread

            notification_model m(n);
            m.index = index++;
            m.timestamp = std::chrono::duration<double, std::milli>(std::chrono::system_clock::now().time_since_epoch()).count();
            pending_notifications.push_back(m);

            if (pending_notifications.size() > MAX_SIZE)
                pending_notifications.erase(pending_notifications.begin());
        }

        add_log(n.get_description());
    }

    void notifications_model::draw(ImFont* font, int w, int h)
    {
        ImGui::PushFont(font);
        std::lock_guard<std::mutex> lock(m);
        if (pending_notifications.size() > 0)
        {
            // loop over all notifications, remove "old" ones
            pending_notifications.erase(std::remove_if(std::begin(pending_notifications),
                std::end(pending_notifications),
                [&](notification_model& n)
            {
                return (n.get_age_in_ms() > notification_model::MAX_LIFETIME_MS);
            }), end(pending_notifications));

            int idx = 0;
            auto height = 55;
            for (auto& noti : pending_notifications)
            {
                noti.draw(w, height, selected);
                height += noti.height + 4;
                idx++;
            }
        }


        auto flags = ImGuiWindowFlags_NoResize |
            ImGuiWindowFlags_NoMove |
            ImGuiWindowFlags_NoCollapse |
            ImGuiWindowFlags_NoTitleBar;

        ImGui::PushStyleColor(ImGuiCol_WindowBg, { 0, 0, 0, 0 });
        ImGui::Begin("Notification parent window", nullptr, flags);

        selected.set_color_scheme(0.f);
        ImGui::PushStyleColor(ImGuiCol_Text, light_grey);
        ImGui::PushStyleColor(ImGuiCol_TextSelectedBg, white);
        ImGui::PushStyleColor(ImGuiCol_PopupBg, sensor_bg);

        ImGui::PushStyleVar(ImGuiStyleVar_WindowPadding, ImVec2(3, 3));
        ImGui::PushStyleVar(ImGuiStyleVar_WindowRounding, 1);

        if (selected.message != "")
            ImGui::OpenPopup("Notification from Hardware");
        if (ImGui::BeginPopupModal("Notification from Hardware", nullptr, ImGuiWindowFlags_AlwaysAutoResize))
        {
            ImGui::Text("Received the following notification:");
            std::stringstream ss;
            ss << "Timestamp: "
                << std::fixed << selected.timestamp
                << "\nSeverity: " << selected.severity
                << "\nDescription: " << selected.message;
            auto s = ss.str();
            ImGui::PushStyleColor(ImGuiCol_TextSelectedBg, regular_blue);
            ImGui::InputTextMultiline("notification", const_cast<char*>(s.c_str()),
                s.size() + 1, { 500,100 }, ImGuiInputTextFlags_AutoSelectAll | ImGuiInputTextFlags_ReadOnly);
            ImGui::PopStyleColor();

            if (ImGui::Button("OK", ImVec2(120, 0)))
            {
                selected.message = "";
                ImGui::CloseCurrentPopup();
            }

            ImGui::EndPopup();
        }

        ImGui::PopStyleVar(2);
        ImGui::PopStyleColor(6);

        ImGui::End();

        ImGui::PopStyleColor();
        ImGui::PopFont();
    }

    device_changes::device_changes(rs2::context& ctx)
    {
        _changes.emplace(rs2::device_list{}, ctx.query_devices());
        ctx.set_devices_changed_callback([&](event_information& info)
        {
            add_changes(info);
        });
    }

    void device_changes::add_changes(const event_information& c)
    {
        std::lock_guard<std::mutex> lock(_mtx);
        _changes.push(c);
    }

    bool device_changes::try_get_next_changes(event_information& removed_and_connected)
    {
        std::lock_guard<std::mutex> lock(_mtx);
        if (_changes.empty())
            return false;

        removed_and_connected = std::move(_changes.front());
        _changes.pop();
        return true;
    }

}<|MERGE_RESOLUTION|>--- conflicted
+++ resolved
@@ -628,15 +628,9 @@
     }
 
     subdevice_model::subdevice_model(device& dev,
-<<<<<<< HEAD
-                                     std::shared_ptr<sensor> s, std::string& error_message)
-        : s(s), dev(dev), ui(), last_valid_ui(),
-          streaming(false), _pause(false),
-=======
         std::shared_ptr<sensor> s, std::string& error_message)
         : s(s), dev(dev), ui(), last_valid_ui(),
         streaming(false), _pause(false),
->>>>>>> ec55700c
         depth_colorizer(std::make_shared<rs2::colorizer>()),
         decimation_filter(std::make_shared<rs2::depth_filter>()),
         temporal_filter(std::make_shared<rs2::temporal_filter>())
@@ -2652,52 +2646,7 @@
 
     rs2::frame post_processing_filters::apply_filters(rs2::frame f)
     {
-        for(auto&& s: viewer.streams)
-        {
-            for(auto&& p: s.second.dev->get_selected_profiles())
-            {
-                if(f.get_profile() == p)
-                {
-                    auto dec_filter = s.second.dev->decimation_filter;
-                    auto temp_filter = s.second.dev->temporal_filter;
-
-<<<<<<< HEAD
-                    return temp_filter->proccess(dec_filter->proccess(f));
-                }
-            }
-        }
-
-        // TODO Avishag
-        throw std::runtime_error(to_string() << "Post-processing blocks invoked, but no filters applied");
-    }
-
-    void post_processing_filters::proccess(rs2::frame f, const rs2::frame_source& source)
-    {
-        points p;
-        std::vector<frame> results;
-        rs2::frame res;
-
-        if (auto composite = f.as<rs2::frameset>())
-        {
-            for(auto&& f: composite)
-            {
-                if(f.get_profile().unique_id() == viewer.selected_depth_source_uid)
-                {
-                    p = pc.calculate(f);
-                    results.push_back(std::move(p));
-                }
-                else
-                {
-                    if(f.get_profile().unique_id() == viewer.selected_tex_source_uid)
-                    {
-                        update_texture(f);
-                    }
-                    results.push_back(std::move(f));
-                }
-
-            }
-            res = source.allocate_composite_frame(results);
-=======
+
         if (f.get_profile().stream_type() == RS2_STREAM_DEPTH)
         {
             for (auto&& s : viewer.streams)
@@ -2729,18 +2678,10 @@
         if (filtered.get_profile().unique_id() == viewer.selected_depth_source_uid)
         {
             res.push_back(pc.calculate(filtered));
->>>>>>> ec55700c
         }
 
         if (filtered.get_profile().unique_id() == viewer.selected_tex_source_uid)
         {
-<<<<<<< HEAD
-            throw std::runtime_error(to_string() << "Post-processing blocks requires composite inputs only");
-        }
-
-        source.frame_ready(std::move(res));
-
-=======
             update_texture(filtered);
         }
 
@@ -2770,7 +2711,6 @@
 
         res = source.allocate_composite_frame(results);
         source.frame_ready(std::move(res));
->>>>>>> ec55700c
     }
 
 
@@ -2784,18 +2724,7 @@
                 frame frames;
                 if (frames_queue.poll_for_frame(&frames))
                 {
-<<<<<<< HEAD
-                    if(viewer.synchronization_enable)
-                    {
-                        frame frames;
-                        if (frames_queue.poll_for_frame(&frames))
-                        {
-                            processing_block.invoke(frames);
-                        }
-                    }
-=======
                     processing_block.invoke(frames);
->>>>>>> ec55700c
                 }
             }
             catch (...) {}
@@ -3111,22 +3040,6 @@
         glColor4f(1.f, 1.f, 1.f, 1.f);
 
 
-<<<<<<< HEAD
-        if(!paused)
-        {
-            auto res = ppf.get_points();
-
-            for (auto&& f : res)
-            {
-                if (f.is<rs2::points>())
-                    last_points = f;
-                else
-                    last_texture = f;
-            }
-
-        }
-=======
->>>>>>> ec55700c
         if (draw_frustrum && last_points)
         {
             glLineWidth(1.f);
