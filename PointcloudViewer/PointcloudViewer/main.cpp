#include <thread>
#include <chrono>
#include <vector>
#include <stdint.h>
#include <mutex>
#include <iostream>
<<<<<<< HEAD
//#include "Util.h"

=======

#ifdef WIN32
#include <GL\glew.h>
#include <GLFW\glfw3.h>
#elif __APPLE__
>>>>>>> f40936e0


#define GLFW_EXPOSE_NATIVE_COCOA
#define GLFW_EXPOSE_NATIVE_NSGL
<<<<<<< HEAD


#if __APPLE__
#include <OpenGL/gl3.h>
#include "glfw3.h"
#include "glfw3native.h"
#else
#define GL_GLEXT_PROTOTYPES
#include <GL/gl.h>
#include <GLFW/glfw3.h>
=======
#include "glfw3native.h"
#include <OpenGL/gl3.h>
>>>>>>> f40936e0
#endif

#include "GfxUtil.h"

<<<<<<< HEAD
#include "librealsense/CameraContext.h"
#include "librealsense/UVCCamera.h"
#include "librealsense/R200/R200.h"
#include "librealsense/F200/F200.h"
=======
#include "librealsense/rs.hpp"
>>>>>>> f40936e0

GLFWwindow * window;

std::string vertShader = R"(#version 330 core
    layout(location = 0) in vec3 position;
    out vec2 texCoord;
    void main()
    {
        gl_Position = vec4(position, 1);
        texCoord = (position.xy + vec2(1,1)) / 2.0;
    }
)";

std::string fragShader = R"(#version 330 core
    uniform sampler2D u_image;
    in vec2 texCoord;
    out vec3 color;
    void main()
    {
        color = texture(u_image, texCoord.st * vec2(1.0, -1.0)).rgb;
    }
)";

static const GLfloat g_quad_vertex_buffer_data[] =
{
    1.0f, 1.0f, 0.0f,
    -1.0f, 1.0f, 0.0f,
    1.0f,  -1.0f, 0.0f,
    1.0f,  -1.0f, 0.0f,
    -1.0f, 1.0f, 0.0f,
    -1.0f, -1.0f, 0.0f,
};

GLuint rgbTextureHandle;
GLuint depthTextureHandle;
GLuint imageUniformHandle;

<<<<<<< HEAD
using namespace rs;
using namespace r200;
using namespace f200;

std::unique_ptr<CameraContext> realsenseContext;
//R200Camera * camera;
F200Camera * camera;

int main(int argc, const char * argv[])
=======
// Compute field of view angles in degrees from rectified intrinsics
inline float GetAsymmetricFieldOfView(int imageSize, float focalLength, float principalPoint)
{ 
	return (atan2f(principalPoint + 0.5f, focalLength) + atan2f(imageSize - principalPoint - 0.5f, focalLength)) * 180.0f / (float)M_PI;
}

int main(int argc, const char * argv[]) try
>>>>>>> f40936e0
{
    uint64_t frameCount = 0;
    
    if (!glfwInit())
    {
        fprintf( stderr, "Failed to initialize GLFW\n" );
        return -1;
    }
    
    //glfwWindowHint(GLFW_SAMPLES, 2);
    //glfwWindowHint(GLFW_CONTEXT_VERSION_MAJOR, 3);
    //glfwWindowHint(GLFW_CONTEXT_VERSION_MINOR, 3);
    //glfwWindowHint(GLFW_OPENGL_FORWARD_COMPAT, GL_TRUE);
    //glfwWindowHint(GLFW_OPENGL_PROFILE, GLFW_OPENGL_CORE_PROFILE);
    
    window = glfwCreateWindow(1280, 480, "R200 Pointcloud", NULL, NULL);
    
    if (!window)
    {
        std::cout << "Failed to open GLFW window\n" << std::endl;
        glfwTerminate();
        std::exit( EXIT_FAILURE );
    }
    
    glfwMakeContextCurrent(window);
#ifdef WIN32
	glewInit();
#endif
    
    glfwSetWindowSizeCallback(window,
                              [](GLFWwindow* window, int width, int height)
                              {
                                  glViewport(0, 0, width, height);
                              });
    
    glfwSetKeyCallback (window,
                        [](GLFWwindow * window, int key, int, int action, int mods)
                        {
                           if (action == GLFW_PRESS)
                           {
                               if (key == GLFW_KEY_ESCAPE)
                               {
                                   glfwSetWindowShouldClose(window, 1);
                               }
                           }
                        });
    
	rs::context realsenseContext;
	rs::camera camera;

	// Init RealSense R200 Camera -------------------------------------------  
    if (realsenseContext.get_camera_count() == 0)
    { 
        std::cout << "Error: no cameras detected. Is it plugged in?" << std::endl;
		return EXIT_FAILURE;
    }

	for (int i = 0; i < realsenseContext.get_camera_count(); ++i)
    {
        std::cout << "Found Camera At Index: " << i << std::endl;
                
<<<<<<< HEAD
                // R200
                /*
                camera = static_cast<R200Camera*>(cam.get());
=======
		camera = realsenseContext.get_camera(i);
>>>>>>> f40936e0

        camera.enable_stream(RS_STREAM_DEPTH);
        camera.enable_stream(RS_STREAM_RGB);
        camera.configure_streams();
             
<<<<<<< HEAD
                auto zIntrin = camera->GetRectifiedIntrinsicsZ();
                float hFov, vFov;
                GetFieldOfView(zIntrin, hFov, vFov);
                std::cout << "Computed FoV: " << hFov << " x " << vFov << std::endl;

                StreamConfiguration depthConfig = {628, 469, 0, UVC_FRAME_FORMAT_Z16};
                StreamConfiguration colorConfig = {640, 480, 30, UVC_FRAME_FORMAT_YUYV};
                
                cam->StartStream(STREAM_DEPTH, depthConfig);
                cam->StartStream(STREAM_RGB, colorConfig);
                */
                // F200

                camera = static_cast<F200Camera*>(cam.get());

                cam->EnableStream(STREAM_DEPTH);
                //cam->EnableStream(STREAM_RGB);

                cam->ConfigureStreams();

                StreamConfiguration depthConfig = {640, 480, 0, UVC_FRAME_FORMAT_INVZ};
                //StreamConfiguration colorConfig = {640, 480, 30, UVC_FRAME_FORMAT_YUYV};

                cam->StartStream(STREAM_DEPTH, depthConfig);
                //cam->StartStream(STREAM_RGB, colorConfig);

            }
        }
=======
		float hFov = GetAsymmetricFieldOfView(
			camera.get_stream_property_i(RS_STREAM_DEPTH, RS_IMAGE_SIZE_X),
			camera.get_stream_property_f(RS_STREAM_DEPTH, RS_FOCAL_LENGTH_X),
			camera.get_stream_property_f(RS_STREAM_DEPTH, RS_PRINCIPAL_POINT_X));
		float vFov = GetAsymmetricFieldOfView(
			camera.get_stream_property_i(RS_STREAM_DEPTH, RS_IMAGE_SIZE_Y),
			camera.get_stream_property_f(RS_STREAM_DEPTH, RS_FOCAL_LENGTH_Y),
			camera.get_stream_property_f(RS_STREAM_DEPTH, RS_PRINCIPAL_POINT_Y));
        std::cout << "Computed FoV: " << hFov << " x " << vFov << std::endl;
                                
		camera.start_stream(RS_STREAM_DEPTH, 628, 469, 0, RS_FRAME_FORMAT_Z16);
		camera.start_stream(RS_STREAM_RGB, 640, 480, 30, RS_FRAME_FORMAT_YUYV);
>>>>>>> f40936e0
    }
    // ----------------------------------------------------------------
    
    // Remapped colors...
    rgbTextureHandle = CreateTexture(640, 480, GL_RGB);     // Normal RGB
    depthTextureHandle = CreateTexture(628, 468, GL_RGB);   // Depth to RGB remap
    
    GLuint quad_VertexArrayID;
    glGenVertexArrays(1, &quad_VertexArrayID);
    glBindVertexArray(quad_VertexArrayID);
    
    GLuint quadVBO;
    glGenBuffers(1, &quadVBO);
    glBindBuffer(GL_ARRAY_BUFFER, quadVBO);
    glBufferData(GL_ARRAY_BUFFER, sizeof(g_quad_vertex_buffer_data), g_quad_vertex_buffer_data, GL_STATIC_DRAW);
    
    // Create and compile our GLSL program from the shaders
    GLuint fullscreenTextureProg = CreateGLProgram(vertShader, fragShader);
    imageUniformHandle = glGetUniformLocation(fullscreenTextureProg, "u_image");
    
    while(!glfwWindowShouldClose(window))
    {
        glfwPollEvents();
        
        glClearColor(0.15f, 0.15f, 0.15f, 1);
        glClear(GL_COLOR_BUFFER_BIT);
        
        glfwMakeContextCurrent(window);
    
        int width, height;
        glfwGetWindowSize(window, &width, &height);

        
        if (camera && camera.is_streaming())
        {
            glViewport(0, 0, width, height);
			auto depthImage = camera.get_depth_image();
            static uint8_t depthColoredHistogram[628 * 468 * 3];
            ConvertDepthToRGBUsingHistogram(depthColoredHistogram, depthImage, 628, 468, 0.1f, 0.625f);
            drawTexture(fullscreenTextureProg, quadVBO, imageUniformHandle, depthTextureHandle, depthColoredHistogram, 628, 468, GL_RGB, GL_UNSIGNED_BYTE);
            
<<<<<<< HEAD
            //glViewport(width / 2, 0, width, height);
            //auto colorImage = realsenseContext->cameras[0]->GetColorImage();
            //drawTexture(fullscreenTextureProg, quadVBO, imageUniformHandle, rgbTextureHandle, colorImage, 640, 480, GL_RGB, GL_UNSIGNED_BYTE);
=======
            glViewport(width / 2, 0, width, height);
			auto colorImage = camera.get_color_image();
            drawTexture(fullscreenTextureProg, quadVBO, imageUniformHandle, rgbTextureHandle, colorImage, 640, 480, GL_RGB, GL_UNSIGNED_BYTE);
>>>>>>> f40936e0
        }
        
        frameCount++;
        
        glfwSwapBuffers(window);
        CHECK_GL_ERROR();
        
        std::this_thread::sleep_for(std::chrono::milliseconds(33)); // 30 fps
        
    }
    
    glfwTerminate();
    return 0;
    
}
catch (const std::exception & e)
{
	std::cerr << "Caught exception: " << e.what() << std::endl;
	return EXIT_FAILURE;
}<|MERGE_RESOLUTION|>--- conflicted
+++ resolved
@@ -4,47 +4,23 @@
 #include <stdint.h>
 #include <mutex>
 #include <iostream>
-<<<<<<< HEAD
-//#include "Util.h"
-
-=======
 
 #ifdef WIN32
 #include <GL\glew.h>
 #include <GLFW\glfw3.h>
 #elif __APPLE__
->>>>>>> f40936e0
-
+
+#include "glfw3.h"
 
 #define GLFW_EXPOSE_NATIVE_COCOA
 #define GLFW_EXPOSE_NATIVE_NSGL
-<<<<<<< HEAD
-
-
-#if __APPLE__
-#include <OpenGL/gl3.h>
-#include "glfw3.h"
-#include "glfw3native.h"
-#else
-#define GL_GLEXT_PROTOTYPES
-#include <GL/gl.h>
-#include <GLFW/glfw3.h>
-=======
 #include "glfw3native.h"
 #include <OpenGL/gl3.h>
->>>>>>> f40936e0
 #endif
 
 #include "GfxUtil.h"
 
-<<<<<<< HEAD
-#include "librealsense/CameraContext.h"
-#include "librealsense/UVCCamera.h"
-#include "librealsense/R200/R200.h"
-#include "librealsense/F200/F200.h"
-=======
 #include "librealsense/rs.hpp"
->>>>>>> f40936e0
 
 GLFWwindow * window;
 
@@ -82,17 +58,6 @@
 GLuint depthTextureHandle;
 GLuint imageUniformHandle;
 
-<<<<<<< HEAD
-using namespace rs;
-using namespace r200;
-using namespace f200;
-
-std::unique_ptr<CameraContext> realsenseContext;
-//R200Camera * camera;
-F200Camera * camera;
-
-int main(int argc, const char * argv[])
-=======
 // Compute field of view angles in degrees from rectified intrinsics
 inline float GetAsymmetricFieldOfView(int imageSize, float focalLength, float principalPoint)
 { 
@@ -100,7 +65,6 @@
 }
 
 int main(int argc, const char * argv[]) try
->>>>>>> f40936e0
 {
     uint64_t frameCount = 0;
     
@@ -162,48 +126,12 @@
     {
         std::cout << "Found Camera At Index: " << i << std::endl;
                 
-<<<<<<< HEAD
-                // R200
-                /*
-                camera = static_cast<R200Camera*>(cam.get());
-=======
 		camera = realsenseContext.get_camera(i);
->>>>>>> f40936e0
 
         camera.enable_stream(RS_STREAM_DEPTH);
         camera.enable_stream(RS_STREAM_RGB);
         camera.configure_streams();
              
-<<<<<<< HEAD
-                auto zIntrin = camera->GetRectifiedIntrinsicsZ();
-                float hFov, vFov;
-                GetFieldOfView(zIntrin, hFov, vFov);
-                std::cout << "Computed FoV: " << hFov << " x " << vFov << std::endl;
-
-                StreamConfiguration depthConfig = {628, 469, 0, UVC_FRAME_FORMAT_Z16};
-                StreamConfiguration colorConfig = {640, 480, 30, UVC_FRAME_FORMAT_YUYV};
-                
-                cam->StartStream(STREAM_DEPTH, depthConfig);
-                cam->StartStream(STREAM_RGB, colorConfig);
-                */
-                // F200
-
-                camera = static_cast<F200Camera*>(cam.get());
-
-                cam->EnableStream(STREAM_DEPTH);
-                //cam->EnableStream(STREAM_RGB);
-
-                cam->ConfigureStreams();
-
-                StreamConfiguration depthConfig = {640, 480, 0, UVC_FRAME_FORMAT_INVZ};
-                //StreamConfiguration colorConfig = {640, 480, 30, UVC_FRAME_FORMAT_YUYV};
-
-                cam->StartStream(STREAM_DEPTH, depthConfig);
-                //cam->StartStream(STREAM_RGB, colorConfig);
-
-            }
-        }
-=======
 		float hFov = GetAsymmetricFieldOfView(
 			camera.get_stream_property_i(RS_STREAM_DEPTH, RS_IMAGE_SIZE_X),
 			camera.get_stream_property_f(RS_STREAM_DEPTH, RS_FOCAL_LENGTH_X),
@@ -216,7 +144,6 @@
                                 
 		camera.start_stream(RS_STREAM_DEPTH, 628, 469, 0, RS_FRAME_FORMAT_Z16);
 		camera.start_stream(RS_STREAM_RGB, 640, 480, 30, RS_FRAME_FORMAT_YUYV);
->>>>>>> f40936e0
     }
     // ----------------------------------------------------------------
     
@@ -258,15 +185,9 @@
             ConvertDepthToRGBUsingHistogram(depthColoredHistogram, depthImage, 628, 468, 0.1f, 0.625f);
             drawTexture(fullscreenTextureProg, quadVBO, imageUniformHandle, depthTextureHandle, depthColoredHistogram, 628, 468, GL_RGB, GL_UNSIGNED_BYTE);
             
-<<<<<<< HEAD
-            //glViewport(width / 2, 0, width, height);
-            //auto colorImage = realsenseContext->cameras[0]->GetColorImage();
-            //drawTexture(fullscreenTextureProg, quadVBO, imageUniformHandle, rgbTextureHandle, colorImage, 640, 480, GL_RGB, GL_UNSIGNED_BYTE);
-=======
             glViewport(width / 2, 0, width, height);
 			auto colorImage = camera.get_color_image();
             drawTexture(fullscreenTextureProg, quadVBO, imageUniformHandle, rgbTextureHandle, colorImage, 640, 480, GL_RGB, GL_UNSIGNED_BYTE);
->>>>>>> f40936e0
         }
         
         frameCount++;
@@ -274,7 +195,7 @@
         glfwSwapBuffers(window);
         CHECK_GL_ERROR();
         
-        std::this_thread::sleep_for(std::chrono::milliseconds(33)); // 30 fps
+        std::this_thread::sleep_for(std::chrono::milliseconds(16)); // 16 fps
         
     }
     
