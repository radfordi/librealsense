#include <librealsense/rs.hpp>
#include "example.hpp"

#define GLFW_INCLUDE_GLU
#include <GLFW/glfw3.h>
#include <imgui.h>
#include "imgui_impl_glfw.h"

#include <cstdarg>
#include <thread>
#include <iostream>
#include <algorithm>
#include <iomanip>
#include <map>
#include <sstream>


#pragma comment(lib, "opengl32.lib")

class option_model
{
public:
    rs_option opt;
    rs::option_range range;
    rs::device endpoint;
    bool* invalidate_flag;
    bool supported = false;
    float value = 0.0f;
    std::string label = "";
    std::string id = "";

    void draw(std::string& error_message)
    {
        if (supported)
        {
            if (is_checkbox())
            {
                auto bool_value = value > 0.0f;
                if (ImGui::Checkbox(label.c_str(), &bool_value))
                {
                    value = bool_value ? 1.0f : 0.0f;
                    try
                    {
                        endpoint.set_option(opt, value);
                        *invalidate_flag = true;
                    }
                    catch (const rs::error& e)
                    {
                        error_message = error_to_string(e);
                    }
                }
            }
            else
            {
                std::string txt = to_string() << label << ":";
                ImGui::Text(txt.c_str());
                ImGui::PushItemWidth(-1);

                try
                {
                    if (is_enum())
                    {
                        std::vector<const char*> labels;
                        auto selected = 0, counter = 0;
                        for (auto i = range.min; i <= range.max; i += range.step, counter++)
                        {
                            if (abs(i - value) < 0.001f) selected = counter;
                            labels.push_back(endpoint.get_option_value_description(opt, i));
                        }
                        if (ImGui::Combo(id.c_str(), &selected, labels.data(),
                            static_cast<int>(labels.size())))
                        {
                            value = range.min + range.step * selected;
                            endpoint.set_option(opt, value);
                            *invalidate_flag = true;
                        }
                    }
                    else if (is_all_integers())
                    {
                        auto int_value = static_cast<int>(value);
                        if (ImGui::SliderInt(id.c_str(), &int_value,
                            static_cast<int>(range.min),
                            static_cast<int>(range.max)))
                        {
                            // TODO: Round to step?
                            value = static_cast<float>(int_value);
                            endpoint.set_option(opt, value);
                            *invalidate_flag = true;
                        }
                    }
                    else
                    {
                        if (ImGui::SliderFloat(id.c_str(), &value,
                            range.min, range.max))
                        {
                            endpoint.set_option(opt, value);
                        }
                    }
                }
                catch (const rs::error& e)
                {
                    error_message = error_to_string(e);
                }
                ImGui::PopItemWidth();
            }

            auto desc = endpoint.get_option_description(opt);
            if (ImGui::IsItemHovered() && desc)
            {
                ImGui::SetTooltip(desc);
            }
        }
    }

    void update(std::string& error_message)
    {
        try
        {
            if (endpoint.supports(opt))
                value = endpoint.get_option(opt);
        }
        catch (const rs::error& e)
        {
            error_message = error_to_string(e);
        }
    }
private:
    bool is_all_integers() const
    {
        return is_integer(range.min) && is_integer(range.max) &&
            is_integer(range.def) && is_integer(range.step);
    }

    bool is_enum() const
    {
        for (auto i = range.min; i <= range.max; i += range.step)
        {
            if (endpoint.get_option_value_description(opt, i) == nullptr)
                return false;
        }
        return true;
    }

    bool is_checkbox() const
    {
        return range.max == 1.0f &&
            range.min == 0.0f &&
            range.step == 1.0f;
    }
};

template<class T>
void push_back_if_not_exists(std::vector<T>& vec, T value)
{
    auto it = std::find(vec.begin(), vec.end(), value);
    if (it == vec.end()) vec.push_back(value);
}

std::vector<const char*> get_string_pointers(const std::vector<std::string>& vec)
{
    std::vector<const char*> res;
    for (auto&& s : vec) res.push_back(s.c_str());
    return res;
}

class subdevice_model
{
public:
    subdevice_model(rs::device dev, std::string& error_message)
        : dev(dev), streaming(false), queues(RS_STREAM_COUNT)
    {
        for (auto& elem : queues)
        {
            elem = std::unique_ptr<rs::frame_queue>(new rs::frame_queue(5));
        }

        for (auto i = 0; i < RS_OPTION_COUNT; i++)
        {
            option_model metadata;
            auto opt = static_cast<rs_option>(i);

            std::stringstream ss;
            ss << dev.get_camera_info(RS_CAMERA_INFO_DEVICE_NAME)
                << "/" << dev.get_camera_info(RS_CAMERA_INFO_MODULE_NAME)
                << "/" << rs_option_to_string(opt);
            metadata.id = ss.str();
            metadata.opt = opt;
            metadata.endpoint = dev;
            metadata.label = rs_option_to_string(opt);
            metadata.invalidate_flag = &options_invalidated;

            metadata.supported = dev.supports(opt);
            if (metadata.supported)
            {
                try
                {
                    metadata.range = dev.get_option_range(opt);
                    metadata.value = dev.get_option(opt);
                }
                catch (const rs::error& e)
                {
                    metadata.range = { 0, 1, 0, 0 };
                    metadata.value = 0;
                    error_message = error_to_string(e);
                }
            }
            options_metadata[opt] = metadata;
        }

        try
        {
            auto uvc_profiles = dev.get_stream_modes();
            for (auto&& profile : uvc_profiles)
            {
                std::stringstream res;
                res << profile.width << " x " << profile.height;
                push_back_if_not_exists(res_values, std::pair<int, int>(profile.width, profile.height));
                push_back_if_not_exists(resolutions, res.str());
                std::stringstream fps;
                fps << profile.fps;
                push_back_if_not_exists(fps_values, profile.fps);
                push_back_if_not_exists(fpses, fps.str());
                std::string format = rs_format_to_string(profile.format);

                push_back_if_not_exists(formats[profile.stream], format);
                push_back_if_not_exists(format_values[profile.stream], profile.format);

                auto any_stream_enabled = false;
                for (auto it : stream_enabled)
                {
                    if (it.second)
                    {
                        any_stream_enabled = true;
                        break;
                    }
                }
                if (!any_stream_enabled) stream_enabled[profile.stream] = true;

                profiles.push_back(profile);
            }

            // set default selections
            int selection_index;

            get_default_selection_index(res_values, std::pair<int,int>(640,480), &selection_index);
            selected_res_id = selection_index;

            get_default_selection_index(fps_values, 30, &selection_index);
            selected_fps_id = selection_index;

            for (auto format_array : format_values)
            {
                for (auto format : { rs_format::RS_FORMAT_RGB8, rs_format::RS_FORMAT_Z16, rs_format::RS_FORMAT_Y8 } )
                {
                    if (get_default_selection_index(format_array.second, format, &selection_index))
                    {
                        selected_format_id[format_array.first] = selection_index;
                        break;
                    }
                }
            }
        }
        catch (const rs::error& e)
        {
            error_message = error_to_string(e);
        }
    }

    bool is_selected_combination_supported()
    {
        std::vector<rs::stream_profile> results;

        for (auto i = 0; i < RS_STREAM_COUNT; i++)
        {
            auto stream = static_cast<rs_stream>(i);
            if (stream_enabled[stream])
            {
                auto width = res_values[selected_res_id].first;
                auto height = res_values[selected_res_id].second;
                auto fps = fps_values[selected_fps_id];
                auto format = format_values[stream][selected_format_id[stream]];

                for (auto&& p : profiles)
                {
                    if (p.width == width && p.height == height && p.fps == fps && p.format == format)
                        results.push_back(p);
                }
            }
        }
        return results.size() > 0;
    }

    std::vector<rs::stream_profile> get_selected_profiles()
    {
        std::vector<rs::stream_profile> results;

        std::stringstream error_message;
        error_message << "The profile ";

        for (auto i = 0; i < RS_STREAM_COUNT; i++)
        {
            auto stream = static_cast<rs_stream>(i);
            if (stream_enabled[stream])
            {
                auto width = res_values[selected_res_id].first;
                auto height = res_values[selected_res_id].second;
                auto fps = fps_values[selected_fps_id];
                auto format = format_values[stream][selected_format_id[stream]];

                error_message << "\n{" << rs_stream_to_string(stream) << ","
                    << width << "x" << height << " at " << fps << "Hz, "
                    << rs_format_to_string(format) << "} ";

                for (auto&& p : profiles)
                {
                    if (p.width == width &&
                        p.height == height &&
                        p.fps == fps &&
                        p.format == format &&
                        p.stream == stream)
                        results.push_back(p);
                }
            }
        }
        if (results.size() == 0)
        {
            error_message << " is unsupported!";
            throw std::runtime_error(error_message.str());
        }
        return results;
    }

    void stop()
    {
        streaming = false;

        for (auto& elem : queues)
            elem->flush();

        dev.stop();
        dev.close();
    }

    void play(const std::vector<rs::stream_profile>& profiles)
    {
        dev.open(profiles);
        try {
            dev.start([&](rs::frame f){
                auto stream_type = f.get_stream_type();
                queues[(int)stream_type]->enqueue(std::move(f));
            });
        }
        catch (...)
        {
            dev.close();
            throw;
        }

        streaming = true;
    }

    void update(std::string& error_message)
    {
        if (options_invalidated)
        {
            next_option = 0;
            options_invalidated = false;
        }
        if (next_option < RS_OPTION_COUNT)
        {
            options_metadata[static_cast<rs_option>(next_option)].update(error_message);
            next_option++;
        }
    }

    template<typename T>
    bool get_default_selection_index(const std::vector<T>& values, const T & def, int* index /*std::function<int(const std::vector<T>&,T,int*)> compare = nullptr*/)
    {
        auto max_default = values.begin();
        for (auto it = values.begin(); it != values.end(); it++)
        {

            if (*it == def)
            {
                *index = (int)(it - values.begin());
                return true;
            }
            if (*max_default < *it)
            {
                max_default = it;
            }
        }
        *index = (int)(max_default - values.begin());
        return false;
    }

    rs::device dev;

    std::map<rs_option, option_model> options_metadata;
    std::vector<std::string> resolutions;
    std::vector<std::string> fpses;
    std::map<rs_stream, std::vector<std::string>> formats;
    std::map<rs_stream, bool> stream_enabled;

    int selected_res_id = 0;
    int selected_fps_id = 0;
    std::map<rs_stream, int> selected_format_id;

    std::vector<std::pair<int, int>> res_values;
    std::vector<int> fps_values;
    std::map<rs_stream, std::vector<rs_format>> format_values;

    std::vector<rs::stream_profile> profiles;

    std::vector<std::unique_ptr<rs::frame_queue>> queues;
    bool options_invalidated = false;
    int next_option = RS_OPTION_COUNT;
    bool streaming;
};

typedef std::map<rs_stream, rect> streams_layout;

class device_model
{
public:
    explicit device_model(rs::device& dev, std::string& error_message)
    {
        for (auto&& sub : dev.get_adjacent_devices())
        {
            auto model = std::make_shared<subdevice_model>(sub, error_message);
            subdevices.push_back(model);
        }
    }


    bool is_stream_visible(rs_stream s)
    {
        using namespace std::chrono;
        auto now = high_resolution_clock::now();
        auto diff = now - steam_last_frame[s];
        auto ms = duration_cast<milliseconds>(diff).count();
        return ms <= _frame_timeout + _min_timeout;
    }

    float get_stream_alpha(rs_stream s)
    {
        using namespace std::chrono;
        auto now = high_resolution_clock::now();
        auto diff = now - steam_last_frame[s];
        auto ms = duration_cast<milliseconds>(diff).count();
        auto t = smoothstep(static_cast<float>(ms),
            _min_timeout, _min_timeout + _frame_timeout);
        return 1.0f - t;
    }

    std::map<rs_stream, rect> calc_layout(float x0, float y0, float width, float height)
    {
        std::vector<rs_stream> active_streams;
        for (auto i = 0; i < RS_STREAM_COUNT; i++)
        {
            auto stream = static_cast<rs_stream>(i);
            if (is_stream_visible(stream))
            {
                active_streams.push_back(stream);
            }
        }

        if (fullscreen)
        {
            auto it = std::find(begin(active_streams), end(active_streams), selected_stream);
            if (it == end(active_streams)) fullscreen = false;
        }

        std::map<rs_stream, rect> results;

        if (fullscreen)
        {
            results[selected_stream] = { static_cast<float>(x0), static_cast<float>(y0), static_cast<float>(width), static_cast<float>(height) };
        }
        else
        {
            auto factor = ceil(sqrt(active_streams.size()));
            auto complement = ceil(active_streams.size() / factor);

            auto cell_width = static_cast<float>(width / factor);
            auto cell_height = static_cast<float>(height / complement);

            auto i = 0;
            for (auto x = 0; x < factor; x++)
            {
                for (auto y = 0; y < complement; y++)
                {
                    if (i == active_streams.size()) break;

                    rect r = { x0 + x * cell_width, y0 + y * cell_height,
                        cell_width, cell_height };
                    results[active_streams[i]] = r;
                    i++;
                }
            }
        }

        return get_interpolated_layout(results);
    }

    std::vector<std::shared_ptr<subdevice_model>> subdevices;
    std::map<rs_stream, texture_buffer> stream_buffers;
    std::map<rs_stream, float2> stream_size;
    std::map<rs_stream, rs_format> stream_format;
    std::map<rs_stream, std::chrono::high_resolution_clock::time_point> steam_last_frame;
<<<<<<< HEAD
    std::map<rs_stream, double> stream_timestamp;
    std::map<rs_stream, unsigned long long> stream_frame_number;
=======
    std::map<rs_stream, double> timestamp;
    std::map<rs_stream, unsigned int> frame_number;
>>>>>>> f30ab04a

    bool fullscreen = false;
    rs_stream selected_stream = RS_STREAM_ANY;

private:
    std::map<rs_stream, rect> get_interpolated_layout(const std::map<rs_stream, rect>& l)
    {
        using namespace std::chrono;
        auto now = high_resolution_clock::now();
        if (l != _layout) // detect layout change
        {
            _transition_start_time = now;
            _old_layout = _layout;
            _layout = l;
        }

        //if (_old_layout.size() == 0 && l.size() == 1) return l;

        auto diff = now - _transition_start_time;
        auto ms = duration_cast<milliseconds>(diff).count();
        auto t = smoothstep(static_cast<float>(ms), 0, 100);

        std::map<rs_stream, rect> results;
        for (auto&& kvp : l)
        {
            auto stream = kvp.first;
            if (_old_layout.find(stream) == _old_layout.end())
            {
                _old_layout[stream] = _layout[stream].center();
            }
            results[stream] = _old_layout[stream].lerp(t, _layout[stream]);
        }

        return results;
    }

    float _frame_timeout = 700.0f;
    float _min_timeout = 90.0f;

    streams_layout _layout;
    streams_layout _old_layout;
    std::chrono::high_resolution_clock::time_point _transition_start_time;
};

bool no_device_popup(GLFWwindow* window, const ImVec4& clear_color)
{
    while (!glfwWindowShouldClose(window))
    {
        glfwPollEvents();

        int w, h;
        glfwGetWindowSize(window, &w, &h);

        ImGui_ImplGlfw_NewFrame();

        // Rendering 
        glViewport(0, 0,
            static_cast<int>(ImGui::GetIO().DisplaySize.x),
            static_cast<int>(ImGui::GetIO().DisplaySize.y));
        glClearColor(clear_color.x, clear_color.y, clear_color.z, clear_color.w);
        glClear(GL_COLOR_BUFFER_BIT);

        // Flags for pop-up window - no window resize, move or collaps
        auto flags = ImGuiWindowFlags_NoResize | ImGuiWindowFlags_NoMove | ImGuiWindowFlags_NoCollapse;

        // Setting pop-up window size and position
        ImGui::SetNextWindowPos({ 0, 0 });
        ImGui::SetNextWindowSize({ static_cast<float>(w), static_cast<float>(h) });
        ImGui::Begin("", nullptr, flags);

        ImGui::OpenPopup("config-ui"); // pop-up title
        if (ImGui::BeginPopupModal("config-ui", nullptr,
            ImGuiWindowFlags_AlwaysAutoResize))
        {
            // Show Error Message
            ImGui::Text("No device detected. Is it plugged in?");
            ImGui::Separator();

            // Present options to user 
            if (ImGui::Button("Retry", ImVec2(120, 0)))
            {
                return true; // Retry to find connected device
            }
            ImGui::SameLine();
            if (ImGui::Button("Exit", ImVec2(120, 0)))
            {
                return false; // No device - exit the application
            }

            ImGui::EndPopup();
        }

        ImGui::End();
        ImGui::Render();
        glfwSwapBuffers(window);
    }
    return false;
}

int main(int, char**) try
{
    // activate logging to console
    rs::log_to_console(RS_LOG_SEVERITY_INFO);

    // Init GUI
    if (!glfwInit())
        exit(1);

    // Create GUI Windows
    auto window = glfwCreateWindow(1280, 720, "librealsense - config-ui", nullptr, nullptr);
    glfwMakeContextCurrent(window);
    ImGui_ImplGlfw_Init(window, true);

    ImVec4 clear_color = ImColor(10, 0, 0);

    // Create RealSense Context
    rs::context ctx;
    auto device_index = 0;
    auto list = ctx.query_devices(); // Query RealSense connected devices list

    // If no device is connected...
    while (list.size() == 0)
    {
        // if user has no connected device - exit application
        if (!no_device_popup(window, clear_color))
            return EXIT_SUCCESS;

        // else try to query again
        list = ctx.query_devices();
    }

    std::vector<std::string> device_names;
    std::string error_message = "";
    // Initialize list with each device name and serial number
    for (auto i = 0; i < list.size(); i++)
    {
        try
        {
            auto l = list[i];
            auto name = l.get_camera_info(RS_CAMERA_INFO_DEVICE_NAME);              // retrieve device name
            auto serial = l.get_camera_info(RS_CAMERA_INFO_DEVICE_SERIAL_NUMBER);   // retrieve device serial number
            device_names.push_back(to_string() << name << " Sn#" << serial);        // push name and sn to list 
        }
        catch (...)
        {
            device_names.push_back(to_string() << "Unknown Device #" << i);
        }
    }

    auto dev = list[device_index];                  // Access first device
    auto model = device_model(dev, error_message);  // Initialize device model
    std::string label;


    // Closing the window
    while (!glfwWindowShouldClose(window))
    {
        glfwPollEvents();
        int w, h;
        glfwGetWindowSize(window, &w, &h);

        glMatrixMode(GL_PROJECTION);
        glLoadIdentity();

        ImGui_ImplGlfw_NewFrame();

        // Flags for pop-up window - no window resize, move or collaps
        auto flags = ImGuiWindowFlags_NoResize | ImGuiWindowFlags_NoMove | ImGuiWindowFlags_NoCollapse;

        // Set window position and size
        ImGui::SetNextWindowPos({ 0, 0 });
        ImGui::SetNextWindowSize({ 300, static_cast<float>(h) });

        // *********************
        // Creating window menus
        // *********************
        ImGui::Begin("Control Panel", nullptr, flags);

        // Device Details Menu - Elaborate details on connected devices
        if (ImGui::CollapsingHeader("Device Details", nullptr, true, true))
        {
            // Draw a combo-box with the list of connected devices
            auto device_names_chars = get_string_pointers(device_names);
            ImGui::PushItemWidth(-1);
            auto new_index = device_index;
            if (ImGui::Combo("", &new_index, device_names_chars.data(),
                static_cast<int>(device_names.size())))
            {
                for (auto&& sub : model.subdevices)
                {
                    if (sub->streaming)
                        sub->stop();
                }

                try
                {
                    dev = list[new_index];
                    device_index = new_index;
                    model = device_model(dev, error_message);
                }
                catch (const rs::error& e)
                {
                    error_message = error_to_string(e);
                }
                catch (const std::exception& e)
                {
                    error_message = e.what();
                }
            }
            ImGui::PopItemWidth();


            // Show all device details - name, module name, serial number, FW version and location
            for (auto i = 0; i < RS_CAMERA_INFO_COUNT; i++)
            {
                auto info = static_cast<rs_camera_info>(i);
                if (dev.supports(info))
                {
                    // retrieve info property
                    std::stringstream ss;
                    ss << rs_camera_info_to_string(info) << ":";
                    auto line = ss.str();
                    ImGui::PushStyleColor(ImGuiCol_Text, { 1.0f, 1.0f, 1.0f, 0.5f });
                    ImGui::Text(line.c_str());
                    ImGui::PopStyleColor();

                    // retrieve property value
                    ImGui::SameLine();
                    auto value = dev.get_camera_info(info);
                    ImGui::Text(value);

                    if (ImGui::IsItemHovered())
                    {
                        ImGui::SetTooltip(value);
                    }
                }
            }
        }

        // Streaming Menu - Allow user to play different streams
        if (ImGui::CollapsingHeader("Streaming", nullptr, true, true))
        {
            // Draw menu foreach subdevice with its properties
            for (auto&& sub : model.subdevices)
            {

                label = to_string() << sub->dev.get_camera_info(RS_CAMERA_INFO_MODULE_NAME);
                if (ImGui::CollapsingHeader(label.c_str(), nullptr, true, true))
                {
                    // Draw combo-box with all resolution options for this device
                    auto res_chars = get_string_pointers(sub->resolutions);
                    ImGui::Text("Resolution:");
                    ImGui::SameLine();
                    ImGui::PushItemWidth(-1);
                    label = to_string() << sub->dev.get_camera_info(RS_CAMERA_INFO_DEVICE_NAME)
                        << sub->dev.get_camera_info(RS_CAMERA_INFO_MODULE_NAME) << " resolution";
                    if (sub->streaming)
                        ImGui::Text(res_chars[sub->selected_res_id]);
                    else
                        ImGui::Combo(label.c_str(), &sub->selected_res_id, res_chars.data(),
                            static_cast<int>(res_chars.size()));

                    ImGui::PopItemWidth();

                    // Draw combo-box with all FPS options for this device
                    auto fps_chars = get_string_pointers(sub->fpses);
                    ImGui::Text("FPS:");
                    ImGui::SameLine();
                    ImGui::PushItemWidth(-1);
                    label = to_string() << sub->dev.get_camera_info(RS_CAMERA_INFO_DEVICE_NAME)
                        << sub->dev.get_camera_info(RS_CAMERA_INFO_MODULE_NAME) << " fps";
                    if (sub->streaming)
                        ImGui::Text(fps_chars[sub->selected_fps_id]);
                    else
                        ImGui::Combo(label.c_str(), &sub->selected_fps_id, fps_chars.data(),
                            static_cast<int>(fps_chars.size()));

                    ImGui::PopItemWidth();

                    // Check which streams are live in current device
                    auto live_streams = 0;
                    for (auto i = 0; i < RS_STREAM_COUNT; i++)
                    {
                        auto stream = static_cast<rs_stream>(i);
                        if (sub->formats[stream].size() > 0)
                            live_streams++;
                    }

                    // Draw combo-box with all format options for current device
                    for (auto i = 0; i < RS_STREAM_COUNT; i++)
                    {
                        auto stream = static_cast<rs_stream>(i);
                        if (sub->formats[stream].size() == 0)
                            continue;

                        auto formats_chars = get_string_pointers(sub->formats[stream]);
                        if (live_streams > 1)
                        {
                            label = to_string() << rs_stream_to_string(stream) << " format:";
                            if (sub->streaming)
                                ImGui::Text(label.c_str());
                            else
                                ImGui::Checkbox(label.c_str(), &sub->stream_enabled[stream]);
                        }
                        else
                        {
                            label = to_string() << "Format:";
                            ImGui::Text(label.c_str());
                        }

                        ImGui::SameLine();
                        if (sub->stream_enabled[stream])
                        {
                            ImGui::PushItemWidth(-1);
                            label = to_string() << sub->dev.get_camera_info(RS_CAMERA_INFO_DEVICE_NAME)
                                << sub->dev.get_camera_info(RS_CAMERA_INFO_MODULE_NAME)
                                << " " << rs_stream_to_string(stream) << " format";
                            if (sub->streaming)
                                ImGui::Text(formats_chars[sub->selected_format_id[stream]]);
                            else
                                ImGui::Combo(label.c_str(), &sub->selected_format_id[stream], formats_chars.data(),
                                    static_cast<int>(formats_chars.size()));


                            ImGui::PopItemWidth();
                        }
                        else
                        {
                            ImGui::Text("N/A");
                        }



                    }

                    try
                    {
                        if (!sub->streaming)
                        {
                            label = to_string() << "Play " << sub->dev.get_camera_info(RS_CAMERA_INFO_MODULE_NAME);

                            if (sub->is_selected_combination_supported())
                            {
                                if (ImGui::Button(label.c_str()))
                                {
                                    sub->play(sub->get_selected_profiles());
                                }
                            }
                            else
                            {
                                ImGui::TextDisabled(label.c_str());
                            }
                        }
                        else
                        {
                            label = to_string() << "Stop " << sub->dev.get_camera_info(RS_CAMERA_INFO_MODULE_NAME);
                            if (ImGui::Button(label.c_str()))
                            {
                                sub->stop();
                            }
                        }
                    }
                    catch(const rs::error& e)
                    {
                        error_message = error_to_string(e);
                    }
                    catch(const std::exception& e)
                    {
                        error_message = e.what();
                    }
                }
            }
        }

        // Control Menu - Allow user to change cameras properties
        if (ImGui::CollapsingHeader("Control", nullptr, true, true))
        {
            for (auto&& sub : model.subdevices)
            {
                label = to_string() << sub->dev.get_camera_info(RS_CAMERA_INFO_MODULE_NAME) << " options:";
                if (ImGui::CollapsingHeader(label.c_str(), nullptr, true, false))
                {
                    for (auto i = 0; i < RS_OPTION_COUNT; i++)
                    {
                        auto opt = static_cast<rs_option>(i);
                        auto&& metadata = sub->options_metadata[opt];
                        metadata.draw(error_message);
                    }
                }
            }
        }

        for (auto&& sub : model.subdevices)
        {
            sub->update(error_message);
        }

        if (error_message != "")
            ImGui::OpenPopup("Oops, something went wrong!");
        if (ImGui::BeginPopupModal("Oops, something went wrong!", nullptr, ImGuiWindowFlags_AlwaysAutoResize))
        {
            ImGui::Text("RealSense error calling:");
            ImGui::InputTextMultiline("error", const_cast<char*>(error_message.c_str()),
                error_message.size(), { 500,100 }, ImGuiInputTextFlags_AutoSelectAll);
            ImGui::Separator();

            if (ImGui::Button("OK", ImVec2(120, 0)))
            {
                error_message = "";
                ImGui::CloseCurrentPopup();
            }

            ImGui::EndPopup();
        }

        ImGui::End();


        // Fetch frames from queue
        for (auto&& sub : model.subdevices)
        {
            for (auto& queue : sub->queues)
            {
                try
                {
                    rs::frame f;
                    if (queue->poll_for_frame(&f))
                    {
                        model.stream_buffers[f.get_stream_type()].upload(f);
                        model.steam_last_frame[f.get_stream_type()] = std::chrono::high_resolution_clock::now();
                        auto is_motion = ((f.get_format() == RS_FORMAT_MOTION_DATA_RAW) || (f.get_format() == RS_FORMAT_MOTION_DATA_AXES));
                        auto width = (is_motion)? 640.f : f.get_width();
                        auto height = (is_motion)? 480.f : f.get_height();
                        model.stream_size[f.get_stream_type()] = { static_cast<float>(width),
                                                                   static_cast<float>(height)};
                        model.stream_format[f.get_stream_type()] = f.get_format();
<<<<<<< HEAD
                        model.stream_timestamp[f.get_stream_type()] = f.get_timestamp();
                        model.stream_frame_number[f.get_stream_type()] = f.get_frame_number();
=======

                        model.frame_number[f.get_stream_type()] = f.get_frame_number();
                        model.timestamp[f.get_stream_type()] = f.get_timestamp();
>>>>>>> f30ab04a
                    }
                }
                catch(const rs::error& e)
                {
                    error_message = error_to_string(e);
                     sub->stop();
                }
                catch(const std::exception& e)
                {
                    error_message = e.what();
                    sub->stop();
                }
            }

        }


        // Rendering
        glViewport(0, 0,
            static_cast<int>(ImGui::GetIO().DisplaySize.x),
            static_cast<int>(ImGui::GetIO().DisplaySize.y));
        glClearColor(clear_color.x, clear_color.y, clear_color.z, clear_color.w);
        glClear(GL_COLOR_BUFFER_BIT);

        glfwGetWindowSize(window, &w, &h);
        glLoadIdentity();
        glOrtho(0, w, h, 0, -1, +1);

        auto layout = model.calc_layout(300, 0, w - 300, h);

        for (auto kvp : layout)
        {
            auto&& view_rect = kvp.second;
            auto stream = kvp.first;
            auto&& stream_size = model.stream_size[stream];
            auto stream_rect = view_rect.adjust_ratio(stream_size);

            model.stream_buffers[stream].show(stream_rect, model.get_stream_alpha(stream));

            flags = ImGuiWindowFlags_NoResize |
                ImGuiWindowFlags_NoMove |
                ImGuiWindowFlags_NoCollapse |
                ImGuiWindowFlags_NoTitleBar;

            ImGui::PushStyleColor(ImGuiCol_WindowBg, { 0, 0, 0, 0 });
            ImGui::SetNextWindowPos({ stream_rect.x, stream_rect.y });
            ImGui::SetNextWindowSize({ stream_rect.w, stream_rect.h });
            label = to_string() << "Stream of " << rs_stream_to_string(stream);
            ImGui::Begin(label.c_str(), nullptr, flags);



            auto ml = (int)model.timestamp[stream]%1000;

            label = to_string() << rs_stream_to_string(stream) << " "
                << stream_size.x << "x" << stream_size.y << ", "
<<<<<<< HEAD
                << rs_format_to_string(model.stream_format[stream])
                << ", Frame Number: " << model.stream_frame_number[stream]
                << ", Timestamp: " << std::fixed << std::setprecision(2) << model.stream_timestamp[stream];
=======
                << rs_format_to_string(model.stream_format[stream])<< ", "
                <<" Frame# " <<model.frame_number[stream]<< ", "
                <<" Timestamp " <<std::fixed << model.timestamp[stream];



>>>>>>> f30ab04a

            if (!layout.empty() && !model.fullscreen)
            {
                ImGui::Text(label.c_str());
                ImGui::SameLine(ImGui::GetWindowWidth() - 30);
                if (ImGui::Button("[+]", { 26, 20 }))
                {
                    model.fullscreen = true;
                    model.selected_stream = stream;
                }
            }
            else if (model.fullscreen)
            {
                ImGui::Text(label.c_str());
                ImGui::SameLine(ImGui::GetWindowWidth() - 30);
                if (ImGui::Button("[-]", { 26, 20 }))
                {
                    model.fullscreen = false;
                }
            }

            ImGui::End();
            ImGui::PopStyleColor();
        }

        ImGui::Render();
        glfwSwapBuffers(window);
    }

    // Stop all subdevices
    for (auto&& sub : model.subdevices)
    {
        if (sub->streaming)
            sub->stop();
    }

    // Cleanup
    ImGui_ImplGlfw_Shutdown();
    glfwTerminate();

    return EXIT_SUCCESS;
}
catch (const rs::error & e)
{
    std::cerr << "RealSense error calling " << e.get_failed_function() << "(" << e.get_failed_args() << "):\n    " << e.what() << std::endl;
    return EXIT_FAILURE;
}<|MERGE_RESOLUTION|>--- conflicted
+++ resolved
@@ -508,13 +508,8 @@
     std::map<rs_stream, float2> stream_size;
     std::map<rs_stream, rs_format> stream_format;
     std::map<rs_stream, std::chrono::high_resolution_clock::time_point> steam_last_frame;
-<<<<<<< HEAD
     std::map<rs_stream, double> stream_timestamp;
     std::map<rs_stream, unsigned long long> stream_frame_number;
-=======
-    std::map<rs_stream, double> timestamp;
-    std::map<rs_stream, unsigned int> frame_number;
->>>>>>> f30ab04a
 
     bool fullscreen = false;
     rs_stream selected_stream = RS_STREAM_ANY;
@@ -951,14 +946,8 @@
                         model.stream_size[f.get_stream_type()] = { static_cast<float>(width),
                                                                    static_cast<float>(height)};
                         model.stream_format[f.get_stream_type()] = f.get_format();
-<<<<<<< HEAD
                         model.stream_timestamp[f.get_stream_type()] = f.get_timestamp();
                         model.stream_frame_number[f.get_stream_type()] = f.get_frame_number();
-=======
-
-                        model.frame_number[f.get_stream_type()] = f.get_frame_number();
-                        model.timestamp[f.get_stream_type()] = f.get_timestamp();
->>>>>>> f30ab04a
                     }
                 }
                 catch(const rs::error& e)
@@ -1015,18 +1004,12 @@
 
             label = to_string() << rs_stream_to_string(stream) << " "
                 << stream_size.x << "x" << stream_size.y << ", "
-<<<<<<< HEAD
-                << rs_format_to_string(model.stream_format[stream])
-                << ", Frame Number: " << model.stream_frame_number[stream]
-                << ", Timestamp: " << std::fixed << std::setprecision(2) << model.stream_timestamp[stream];
-=======
                 << rs_format_to_string(model.stream_format[stream])<< ", "
                 <<" Frame# " <<model.frame_number[stream]<< ", "
                 <<" Timestamp " <<std::fixed << model.timestamp[stream];
 
 
 
->>>>>>> f30ab04a
 
             if (!layout.empty() && !model.fullscreen)
             {
