--- conflicted
+++ resolved
@@ -70,13 +70,9 @@
         rs2::stream_profile{ RS2_STREAM_FISHEYE, 640, 480, 30, RS2_FORMAT_RAW8 },
         rs2::stream_profile{ RS2_STREAM_COLOR, 640, 480, 30, RS2_FORMAT_RGBA8 }
     };
-<<<<<<< HEAD
-    
+
     std::vector<sensor> streaming_sensors; //will hold the sensors that are playing
-=======
 
-    std::vector<sensor> m_playing_sensors; //will hold the sensors that are playing
->>>>>>> 17f959ce
     int sensor_id = 0;
     //Go over the sensors and open start streaming
     for (auto&& sensor : device.query_sensors())
@@ -122,13 +118,8 @@
     }
 
     std::this_thread::sleep_for(std::chrono::seconds(10));
-<<<<<<< HEAD
-    
+
     for(auto sensor : streaming_sensors)
-=======
-
-    for(auto sensor : m_playing_sensors)
->>>>>>> 17f959ce
     {
         sensor.stop();
         sensor.close();
