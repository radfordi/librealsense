#include <librealsense/rs2.hpp>
#include "example.hpp"
#include "model-views.h"
#include "../common/realsense-ui/realsense-ui-advanced-mode.h"

#include <cstdarg>
#include <thread>
#include <iostream>
#include <algorithm>
#include <iomanip>
#include <map>
#include <sstream>
#include <array>
#include <mutex>
#include <set>
#include <regex>

#pragma comment(lib, "opengl32.lib")

using namespace rs2;
using namespace rs400;

struct user_data
{
    GLFWwindow* curr_window = nullptr;
    mouse_info* mouse = nullptr;
};

class DragDropManager
{
    static std::string get_file_name(const std::string& path)
    {
        std::string file_name;
        for (auto rit = path.rbegin(); rit != path.rend(); ++rit)
        {
            if(*rit == '\\' || *rit == '/')
                break;
            file_name += *rit;
        }
        std::reverse(file_name.begin(), file_name.end());
        return file_name;
    }
    std::function<void(const std::string&)> device_added_handler = [](const std::string& s){ /*Do nothing*/};
public:
    std::map<std::string, playback> playback_devices;
    std::vector<std::string> files;
    std::vector<std::string> devices_names;

    void add(const std::string& path)
    {
        if(playback_devices.find(path) != playback_devices.end())
        {
            return; //already exists
        }
        try
        {
            auto p = playback(path);
            files.push_back(path);
            std::string dev_name;
            if (p.supports(RS2_CAMERA_INFO_NAME))
                dev_name = to_string() << "Playback file \"" << get_file_name(path) << "\" (" << p.get_info(RS2_CAMERA_INFO_NAME) << ")";
            else
                dev_name = to_string() << "Playback file \"" << get_file_name(path) << "\"";
            
            devices_names.push_back(dev_name);
            playback_devices.emplace(std::make_pair(path, std::move(p)));
            device_added_handler(dev_name);
        }
        catch(std::exception& e)
        {
            std::cerr << "Failed to create playback from file: " << path << ". Reason: " << e.what() << std::endl;
        }
    }

    void OnPlaybackDeviceAdded(std::function<void(const std::string&)> handle)
    {
        device_added_handler = handle;
    }
};
DragDropManager drag_drop_manager;

void handle_dropped_file(GLFWwindow* window, int count, const char** paths)
{
    if (count <= 0)
        return;

    for (int i = 0; i < count; i++)
    {
        drag_drop_manager.add(paths[i]);
    }
}
std::vector<std::string> get_device_info(const device& dev, bool include_location = true)
{
    std::vector<std::string> res;
    for (auto i = 0; i < RS2_CAMERA_INFO_COUNT; i++)
    {
        auto info = static_cast<rs2_camera_info>(i);

        // When camera is being reset, either because of "hardware reset"
        // or because of switch into advanced mode,
        // we don't want to capture the info that is about to change
        if ((info == RS2_CAMERA_INFO_LOCATION ||
            info == RS2_CAMERA_INFO_ADVANCED_MODE)
            && !include_location) continue;

        if (dev.supports(info))
        {
            auto value = dev.get_info(info);
            res.push_back(value);
        }
    }
    return res;
}

std::string get_device_name(device& dev)
{
    // retrieve device name
    std::string name = (dev.supports(RS2_CAMERA_INFO_NAME)) ? dev.get_info(RS2_CAMERA_INFO_NAME) : "Unknown";

    // retrieve device serial number
    std::string serial = (dev.supports(RS2_CAMERA_INFO_SERIAL_NUMBER)) ? dev.get_info(RS2_CAMERA_INFO_SERIAL_NUMBER) : "Unknown";

    std::stringstream s;
    s << std::setw(25) << std::left << name << " Sn# " << serial;
    return s.str();        // push name and sn to list
}

std::vector<std::string> get_devices_names(const device_list& list)
{
    std::vector<std::string> device_names;

    for (uint32_t i = 0; i < list.size(); i++)
    {
        try
        {
            auto dev = list[i];
            device_names.push_back(get_device_name(dev));        // push name and sn to list
        }
        catch (...)
        {
            device_names.push_back(to_string() << "Unknown Device #" << i);
        }
    }
    //Adding playback devices
    device_names.insert(device_names.end(), drag_drop_manager.devices_names.begin(), drag_drop_manager.devices_names.end());
    return device_names;
}

int find_device_index(const device_list& list, std::vector<std::string> device_info)
{
    std::vector<std::vector<std::string>> devices_info;

    for (auto l : list)
    {
        devices_info.push_back(get_device_info(l));
    }

    auto it = std::find(devices_info.begin(), devices_info.end(), device_info);
    return std::distance(devices_info.begin(), it);
}

void draw_general_tab(device_model& model, device_list& list,
    device& dev, std::string& label, bool hw_reset_enable,
    std::vector<std::string>& restarting_info,
    bool update_read_only_options, std::string& error_message)
{
    const float stream_all_button_width = 300;
    static bool is_recording = false;
    static char input_file_name[256] = "recorded_streams.bag";

    // Streaming Menu - Allow user to play different streams
    if ((drag_drop_manager.playback_devices.empty() == false || list.size()>0) 
        && ImGui::CollapsingHeader("Streaming", nullptr, true, true))
    {
        if (model.subdevices.size() > 1)
        {
            try
            {
                auto anything_stream = std::any_of(model.subdevices.begin(), model.subdevices.end(), [](std::shared_ptr<subdevice_model> sub) {
                    return sub->streaming;
                });
                if (!anything_stream)
                {
                    label = to_string() << "Start All";
                    if (ImGui::Button(label.c_str(), { stream_all_button_width, 0 }))
                    {
                        if (is_recording)
                        {
							model.start_recording(dev, input_file_name, error_message);
                        }
                        for (auto&& sub : model.subdevices)
                        {
                            if (sub->is_selected_combination_supported())
                            {
                                auto profiles = sub->get_selected_profiles();
                                sub->play(profiles);

                                for (auto&& profile : profiles)
                                {
                                    model.streams[profile.stream].dev = sub;
                                }
                            }
                        }
                    }
                    if (ImGui::IsItemHovered())
                    {
                        ImGui::SetTooltip("Start streaming from all subdevices");
                    }
                    ImGui::Checkbox("Enable Recording", &is_recording);
                    if (is_recording)
                    {
                        ImGui::Text("Save to:"); ImGui::InputText("file_path", input_file_name, 256, ImGuiInputTextFlags_CharsNoBlank);
                    }
                }
                else
                {
                    label = to_string() << "Stop All";

                    if (ImGui::Button(label.c_str(), { stream_all_button_width / 2 - 5, 0 }))
                    {
                        for (auto&& sub : model.subdevices)
                        {
                            if (sub->streaming) sub->stop();
                        }
                        if (is_recording)
                        {
                            model.stop_recording();
                            for (auto&& sub : model.subdevices)
                            {
                                if (sub->is_selected_combination_supported())
                                {
                                    auto profiles = sub->get_selected_profiles();
                                    for (auto&& profile : profiles)
                                    {
                                        model.streams[profile.stream].dev = sub;
                                    }
                                }
                            }
                        }
                    }
                    if (ImGui::IsItemHovered())
                    {
                        ImGui::SetTooltip("Stop streaming from all subdevices");
                    }

                    ImGui::SameLine();

                    bool any_paused = false;
                    for (auto&& sub : model.subdevices)
                    {
                        if (sub->streaming && sub->is_paused())
                            any_paused = true;
                    }

                    if (any_paused)
                    {
                        label = to_string() << "Resume All";

                        if (ImGui::Button(label.c_str(), { stream_all_button_width / 2, 0 }))
                        {
                            for (auto&& sub : model.subdevices)
                            {
                                if (sub->streaming) sub->resume();
                            }
                        }
                        if (ImGui::IsItemHovered())
                        {
                            ImGui::SetTooltip("Resume streaming live data from all sub-devices");
                        }
                    }
                    else
                    {
                        label = to_string() << "Pause All";

                        if (ImGui::Button(label.c_str(), { stream_all_button_width / 2, 0 }))
                        {
                            for (auto&& sub : model.subdevices)
                            {
                                if (sub->streaming) sub->pause();
                            }
                        }
                        if (ImGui::IsItemHovered())
                        {
                            ImGui::SetTooltip("Freeze the UI on the current frame. The camera will continue to work in the background");
                        }
                    }
                    if (ImGui::CollapsingHeader("Recording Options", &is_recording))
                    {
                        static bool is_paused = false;
                        if (!is_paused && ImGui::Button("Pause"))
                        {
                            model.pause_record();
                            is_paused = !is_paused;
                        }
                        if (ImGui::IsItemHovered())
                        {
                            ImGui::SetTooltip("Pause recording to file, Streaming will continue");
                        }
                        if (is_paused && ImGui::Button("Resume"))
                        {
                            model.resume_record();
                            is_paused = !is_paused;
                        }
                        if (ImGui::IsItemHovered())
                        {
                            ImGui::SetTooltip("Continue recording");
                        }
                    }
                }
            }
            catch (const error& e)
            {
                error_message = error_to_string(e);
            }
            catch (const std::exception& e)
            {
                error_message = e.what();
            }
        }

        // Draw menu foreach subdevice with its properties
        for (auto&& sub : model.subdevices)
        {

            label = to_string() << sub->s.get_info(RS2_CAMERA_INFO_NAME);
            if (ImGui::CollapsingHeader(label.c_str(), nullptr, true, true))
            {
                sub->draw_stream_selection();

                try
                {
                    if (!sub->streaming)
                    {
                        label = to_string() << "Start " << sub->s.get_info(RS2_CAMERA_INFO_NAME);

                        if (sub->is_selected_combination_supported())
                        {
                            if (ImGui::Button(label.c_str(), { stream_all_button_width, 0 }))
                            {
                                if (is_recording)
                                {
                                    model.start_recording(dev, input_file_name, error_message);
                                }
                                auto profiles = sub->get_selected_profiles();
                                sub->play(profiles);

                                for (auto&& profile : profiles)
                                {
                                    model.streams[profile.stream].dev = sub;
                                }
                            }
                            if (ImGui::IsItemHovered())
                            {
                                ImGui::SetTooltip("Start streaming data from selected sub-device");
                            }
                        }
                        else
                        {
                            ImGui::TextDisabled("%s", label.c_str());
                        }
                    }
                    else
                    {
                        label = to_string() << "Stop##" << sub->s.get_info(RS2_CAMERA_INFO_NAME);
                        if (ImGui::Button(label.c_str(), { stream_all_button_width / 2 - 5, 0 }))
                        {
                            sub->stop();
                            //TODO: stop recording if all are stopped
                        }
                        if (ImGui::IsItemHovered())
                        {
                            ImGui::SetTooltip("Stop streaming data from selected sub-device");
                        }

                        ImGui::SameLine();

                        if (sub->is_paused())
                        {
                            label = to_string() << "Resume >>##" << sub->s.get_info(RS2_CAMERA_INFO_NAME);
                            if (ImGui::Button(label.c_str(), { stream_all_button_width / 2 - 5, 0 }))
                            {
                                sub->resume();
                            }
                            if (ImGui::IsItemHovered())
                            {
                                ImGui::SetTooltip("Resume live streaming from the sub-device");
                            }
                        }
                        else
                        {
                            label = to_string() << "Pause ||##" << sub->s.get_info(RS2_CAMERA_INFO_NAME);
                            if (ImGui::Button(label.c_str(), { stream_all_button_width / 2 - 5, 0 }))
                            {
                                sub->pause();
                            }
                            if (ImGui::IsItemHovered())
                            {
                                ImGui::SetTooltip("Freeze current frame. The sub-device will continue to work in the background");
                            }
                        }
                    }
                }
                catch (const error& e)
                {
                    error_message = error_to_string(e);
                }
                catch (const std::exception& e)
                {
                    error_message = e.what();
                }

                auto&& de_opt = sub->options_metadata[RS2_OPTION_DEPTH_UNITS];
                if (de_opt.supported)
                {
                    if (ImGui::Checkbox("Histogram Equalization", &model.streams[RS2_STREAM_DEPTH].texture->equalize))
                    {
                        auto depth_units = de_opt.value;
                        model.streams[RS2_STREAM_DEPTH].texture->min_depth = 0;
                        model.streams[RS2_STREAM_DEPTH].texture->max_depth = 6 / depth_units;
                    }
                    if (!model.streams[RS2_STREAM_DEPTH].texture->equalize)
                    {
                        auto depth_units = de_opt.value;
                        auto val = model.streams[RS2_STREAM_DEPTH].texture->min_depth * depth_units;
                        if (ImGui::SliderFloat("Near (m)", &val, 0, 16))
                        {
                            model.streams[RS2_STREAM_DEPTH].texture->min_depth = val / depth_units;
                        }
                        val = model.streams[RS2_STREAM_DEPTH].texture->max_depth * depth_units;
                        if (ImGui::SliderFloat("Far  (m)", &val, 0, 16))
                        {
                            model.streams[RS2_STREAM_DEPTH].texture->max_depth = val / depth_units;
                        }
                        if (model.streams[RS2_STREAM_DEPTH].texture->min_depth > model.streams[RS2_STREAM_DEPTH].texture->max_depth)
                        {
                            std::swap(model.streams[RS2_STREAM_DEPTH].texture->max_depth, model.streams[RS2_STREAM_DEPTH].texture->min_depth);
                        }
                    }
                }


                for (auto i = 0; i < RS2_OPTION_COUNT; i++)
                {
                    auto opt = static_cast<rs2_option>(i);
                    auto&& metadata = sub->options_metadata[opt];
                    if (update_read_only_options)
                    {
                        metadata.update_supported(error_message);
                        if (metadata.supported && sub->streaming)
                        {
                            metadata.update_read_only(error_message);
                            if (metadata.read_only)
                            {
                                metadata.update_all(error_message);
                            }
                        }
                    }
                    metadata.draw(error_message);
                }
            }
            ImGui::Text("\n");
        }
    }

    if (list.size() > 0 && ImGui::CollapsingHeader("Hardware Commands", nullptr, true, true))
    {
        label = to_string() << "Hardware Reset";

        const float hardware_reset_button_width = 300;
        const float hardware_reset_button_height = 0;

        if (ImGui::ButtonEx(label.c_str(), { hardware_reset_button_width, hardware_reset_button_height }, hw_reset_enable ? 0 : ImGuiButtonFlags_Disabled))
        {
            try
            {
                restarting_info = get_device_info(dev, false);
                dev.hardware_reset();
            }
            catch (const error& e)
            {
                error_message = error_to_string(e);
            }
            catch (const std::exception& e)
            {
                error_message = e.what();
            }
        }
        if (ImGui::IsItemHovered())
        {
            ImGui::SetTooltip("Ask camera firmware to restart the device");
        }
    }

    ImGui::Text("\n\n\n\n\n\n\n");

    for (auto&& sub : model.subdevices)
    {
        sub->update(error_message);
    }
}

void draw_advanced_mode_tab(device& dev, advanced_mode_control& amc,
    std::vector<std::string>& restarting_info,
    bool& get_curr_advanced_controls)
{
    auto is_advanced_mode = dev.is<advanced_mode>();

    if (ImGui::CollapsingHeader("Advanced Mode", nullptr, true, true))
    {
        try
        {
            if (!is_advanced_mode)
            {
                // TODO: Why are we showing the tab then??
                ImGui::TextColored(ImVec4{ 1.0f, 0.0f, 0.0f, 1.0f }, "Selected device does not offer\nany advanced settings");
            }

            auto advanced = dev.as<advanced_mode>();
            if (advanced.is_enabled())
            {
                if (ImGui::Button("Disable Advanced Mode", ImVec2{ 290, 0 }))
                {
                    //if (yes_no_dialog()) // TODO
                    //{
                    advanced.toggle_advanced_mode(false);
                    restarting_info = get_device_info(dev, false);
                    //}
                }
                if (ImGui::IsItemHovered())
                {
                    ImGui::SetTooltip("Disabling advanced mode will reset depth generation to factory settings\nThis will not affect calibration");
                }
                draw_advanced_mode_controls(advanced, amc, get_curr_advanced_controls);
            }
            else
            {
                if (ImGui::Button("Enable Advanced Mode", ImVec2{ 300, 0 }))
                {
                    //if (yes_no_dialog()) // TODO
                    //{
                    advanced.toggle_advanced_mode(true);
                    restarting_info = get_device_info(dev, false);
                    //}
                }
                if (ImGui::IsItemHovered())
                {
                    ImGui::SetTooltip("Advanced mode is a persistent camera state unlocking calibration formats and depth generation controls\nYou can always reset the camera to factory defaults by disabling advanced mode");
                }
                ImGui::TextColored(ImVec4{ 1.0f, 0.0f, 0.0f, 1.0f }, "Device is not in advanced mode!\nTo access advanced functionality\nclick \"Enable Advanced Mode\"");
            }
        }
        catch (...)
        {
            // TODO
        }
    }
}

int main(int, char**) try
{
    // activate logging to console
    log_to_console(RS2_LOG_SEVERITY_WARN);

    // Init GUI
    if (!glfwInit())
        exit(1);

    // Create GUI Windows
    auto window = glfwCreateWindow(1280, 720, "RealSense Viewer", nullptr, nullptr);
    glfwMakeContextCurrent(window);
    ImGui_ImplGlfw_Init(window, true);

    ImVec4 clear_color = ImColor(10, 0, 0);

    // Create RealSense Context
    context ctx;
    auto refresh_device_list = true;
    std::vector<std::string> restarting_device_info;

    auto device_index = 0;

    std::vector<std::string> device_names;

    // The list of errors the user asked not to show again:
    std::set<std::string> errors_not_to_show;
    bool dont_show_this_error = false;
    auto simplify_error_message = [](const std::string& s) {
        std::regex e("\\b(0x)([^ ,]*)");
        return std::regex_replace(s, e, "address");
    };

    notifications_model not_model;
    std::string error_message{ "" };
    notification_model selected_notification;
    // Initialize list with each device name and serial number
    std::string label{ "" };

    drag_drop_manager.OnPlaybackDeviceAdded([&refresh_device_list,&not_model](const std::string& device_name)
    {
        not_model.add_notification({ to_string() << "Device Added: " << device_name,
            std::chrono::duration_cast<std::chrono::duration<double, std::micro>>(std::chrono::high_resolution_clock::now().time_since_epoch()).count(),
            RS2_LOG_SEVERITY_INFO,
            RS2_NOTIFICATION_CATEGORY_UNKNOWN_ERROR });
        refresh_device_list = true;
    });

    mouse_info mouse;

    user_data data;
    data.curr_window = window;
    data.mouse = &mouse;
    
    glfwSetDropCallback(window, handle_dropped_file);
    glfwSetWindowUserPointer(window, &data);

    glfwSetCursorPosCallback(window, [](GLFWwindow* w, double cx, double cy)
    {
        reinterpret_cast<user_data*>(glfwGetWindowUserPointer(w))->mouse->cursor = { (float)cx, (float)cy };
    });
    glfwSetMouseButtonCallback(window, [](GLFWwindow* w, int button, int action, int mods)
    {
        auto data = reinterpret_cast<user_data*>(glfwGetWindowUserPointer(w));
        data->mouse->mouse_down = (button == GLFW_MOUSE_BUTTON_1) && (action != GLFW_RELEASE);
    });

    auto last_time_point = std::chrono::high_resolution_clock::now();


    device dev;
    device_model model;
    device_list list;
    std::vector<std::string> active_device_info;
    auto dev_exist = false;
    auto hw_reset_enable = true;

    std::vector<device> devs;
    std::mutex m;

    auto timestamp = std::chrono::duration<double, std::milli>(std::chrono::system_clock::now().time_since_epoch()).count();

    ctx.set_devices_changed_callback([&](event_information& info)
    {
        timestamp = std::chrono::duration<double, std::milli>(std::chrono::system_clock::now().time_since_epoch()).count();

        std::lock_guard<std::mutex> lock(m);

        for (auto dev : devs)
        {
            if (info.was_removed(dev))
            {

                not_model.add_notification({ get_device_name(dev) + " Disconnected\n",
                    timestamp,
                    RS2_LOG_SEVERITY_INFO,
                    RS2_NOTIFICATION_CATEGORY_UNKNOWN_ERROR });
            }
        }


        if (info.was_removed(dev))
        {
            dev_exist = false;
        }

        try
        {
            for (auto dev : info.get_new_devices())
            {
                not_model.add_notification({ get_device_name(dev) + " Connected\n",
                    timestamp,
                    RS2_LOG_SEVERITY_INFO,
                    RS2_NOTIFICATION_CATEGORY_UNKNOWN_ERROR });
            }
        }
        catch (...)
        {

        }
        refresh_device_list = true;
    });

    advanced_mode_control amc{};
    bool get_curr_advanced_controls = true;

    int last_tab_index = 0;
    int tab_index = 0;

    int last_preset_index = 0;
    int preset_index = -1;

    // Closing the window
    while (!glfwWindowShouldClose(window))
    {
        {
            std::lock_guard<std::mutex> lock(m);

            if (refresh_device_list)
            {
                refresh_device_list = false;

                try
                {
                    list = ctx.query_devices();
<<<<<<< HEAD
=======

                    device_names = get_devices_names(list);
>>>>>>> 17f959ce

                    device_names = get_devices_names(list);
                    
                    for (auto dev : devs)
                    {
                        dev = nullptr;
                    }
                    devs.clear();

                    if (!dev_exist)
                    {
                        device_index = 0;
                        dev = nullptr;
                        model.reset();

<<<<<<< HEAD
                        if (list.size() > 0)
=======
                        if(list.size() > 0)
>>>>>>> 17f959ce
                        {
                            dev = list[device_index];                  // Access first device
                            model = device_model(dev, error_message);  // Initialize device model
                            active_device_info = get_device_info(dev);
                            dev_exist = true;
                            get_curr_advanced_controls = true;
                        }
                    }
                    else
                    {
                        device_index = find_device_index(list, active_device_info);
                    }

                    for (size_t i = 0; i < list.size(); i++)
                    {
                        auto&& d = list[i];
                        auto info = get_device_info(d, false);
                        if (info == restarting_device_info)
                        {
                            device_index = i;
                            model.reset();

                            dev = d;
                            model = device_model(dev, error_message);
                            active_device_info = get_device_info(dev);
                            dev_exist = true;
                            restarting_device_info.clear();
                            get_curr_advanced_controls = true;
                        }
                    }

                    for (auto&& sub : list)
                    {
                        devs.push_back(sub);
                        for (auto&& s : sub.query_sensors())
                        {
                            s.set_notifications_callback([&](const notification& n)
                            {
                                not_model.add_notification({ n.get_description(), n.get_timestamp(), n.get_severity(), n.get_category() });
                            });
                        }
                    }
<<<<<<< HEAD

=======
>>>>>>> 17f959ce
                }
                catch (const error& e)
                {
                    error_message = error_to_string(e);
                }
                catch (const std::exception& e)
                {
                    error_message = e.what();
                }

                hw_reset_enable = true;
            }
        }
        bool update_read_only_options = false;
        auto now = std::chrono::high_resolution_clock::now();
        auto duration = std::chrono::duration<double, std::milli>(now - last_time_point).count();
        if (duration >= 6000)
        {
            update_read_only_options = true;
            last_time_point = now;
        }

        glfwPollEvents();
        int w, h;
        glfwGetWindowSize(window, &w, &h);

        glMatrixMode(GL_PROJECTION);
        glLoadIdentity();

        ImGui_ImplGlfw_NewFrame();

        // Flags for pop-up window - no window resize, move or collaps
        auto flags = ImGuiWindowFlags_NoResize | ImGuiWindowFlags_NoMove | ImGuiWindowFlags_NoCollapse;

        const float panel_size = 320;
        // Set window position and size
        ImGui::SetNextWindowPos({ 0, 0 });
        ImGui::SetNextWindowSize({ panel_size, static_cast<float>(h) });

        // *********************
        // Creating window menus
        // *********************
        ImGui::Begin("Control Panel", nullptr, flags);

        rs2_error* e = nullptr;
        label = to_string() << "VERSION: " << api_version_to_string(rs2_get_api_version(&e));
        ImGui::Text("%s", label.c_str());
        bool any_device_exists = (list.size() > 0 || drag_drop_manager.playback_devices.empty() == false);
        if (any_device_exists)
        {
            // Draw 3 tabs
            const char* tabs[] = { "General", "Advanced" };
            if (ImGui::TabLabels(tabs, 2, tab_index))
                last_tab_index = tab_index;
        }

        if (any_device_exists == false)
        {
            ImGui::Text("No device detected.");
        }
        // Device Details Menu - Elaborate details on connected devices
        if (any_device_exists > 0 && ImGui::CollapsingHeader("Device Details", nullptr, true, true))
        {
            // Draw a combo-box with the list of connected devices        
            auto new_index = device_index;
            
            if (model.draw_combo_box(device_names, new_index))
            {
                for (auto&& sub : model.subdevices)
                {
                    if (sub->streaming)
                        sub->stop();
                }

                try
                {
                    if (new_index < list.size())
                    {
                        dev = list[new_index];
                    }
                    else                          
                    {                            
                        int playback_devices_index = new_index - list.size();
                        auto it = drag_drop_manager.playback_devices.begin();
                        std::advance(it, playback_devices_index);
                        dev = it->second;
                    }
                    device_index = new_index;
                    model = device_model(dev, error_message);
                    active_device_info = get_device_info(dev);
                }
                catch (const error& e)
                {
                    error_message = error_to_string(e);
                }
                catch (const std::exception& e)
                {
                    error_message = e.what();
                }
            }

            // Show all device details - name, module name, serial number, FW version and location
            model.draw_device_details(dev);
        }


        if (list.size() > 0)
        {
            if (last_tab_index == 0)
            {
                draw_general_tab(model, list, dev, label, hw_reset_enable, restarting_device_info, update_read_only_options, error_message);
            }
            else if (last_tab_index == 1)
            {
                draw_advanced_mode_tab(dev, amc, restarting_device_info, get_curr_advanced_controls);
            }
        }


        if (error_message != "")
        {
            if (errors_not_to_show.count(simplify_error_message(error_message)))
            {
                not_model.add_notification({ error_message,
                    std::chrono::duration<double, std::milli>(std::chrono::system_clock::now().time_since_epoch()).count(),
                    RS2_LOG_SEVERITY_ERROR,
                    RS2_NOTIFICATION_CATEGORY_UNKNOWN_ERROR });
                error_message = "";
            }
            else
            {
                ImGui::OpenPopup("Oops, something went wrong!");
            }
        }
        if (ImGui::BeginPopupModal("Oops, something went wrong!", nullptr, ImGuiWindowFlags_AlwaysAutoResize))
        {
            ImGui::Text("RealSense error calling:");
            ImGui::InputTextMultiline("error", const_cast<char*>(error_message.c_str()),
                error_message.size() + 1, { 500,100 }, ImGuiInputTextFlags_AutoSelectAll);
            ImGui::Separator();

            if (ImGui::Button("OK", ImVec2(120, 0)))
            {
                if (dont_show_this_error)
                {
                    errors_not_to_show.insert(simplify_error_message(error_message));
                }
                error_message = "";
                ImGui::CloseCurrentPopup();
                dont_show_this_error = false;
            }

            ImGui::SameLine();
            ImGui::Checkbox("Don't show this error again", &dont_show_this_error);

            ImGui::EndPopup();
        }

        ImGui::End();

        // Fetch frames from queue
        for (auto&& sub : model.subdevices)
        {
            for (auto& queue : sub->queues)
            {
                try
                {
                    frame f;
                    if (queue->poll_for_frame(&f))
                    {
                        model.upload_frame(std::move(f));
                    }
                }
                catch (const error& e)
                {
                    error_message = error_to_string(e);
                    sub->stop();
                }
                catch (const std::exception& e)
                {
                    error_message = e.what();
                    sub->stop();
                }
            }

        }

        // Rendering
        glViewport(0, 0,
            static_cast<int>(ImGui::GetIO().DisplaySize.x),
            static_cast<int>(ImGui::GetIO().DisplaySize.y));
        glClearColor(clear_color.x, clear_color.y, clear_color.z, clear_color.w);
        glClear(GL_COLOR_BUFFER_BIT);

        glfwGetWindowSize(window, &w, &h);
        glLoadIdentity();
        glOrtho(0, w, h, 0, -1, +1);

        auto layout = model.calc_layout(panel_size, 0.f, w - panel_size, (float)h);

        for (auto &&kvp : layout)
        {
            auto&& view_rect = kvp.second;
            auto stream = kvp.first;
            auto&& stream_size = model.streams[stream].size;
            auto stream_rect = view_rect.adjust_ratio(stream_size);

            model.streams[stream].show_frame(stream_rect, mouse, error_message);

            flags = ImGuiWindowFlags_NoResize |
                ImGuiWindowFlags_NoMove |
                ImGuiWindowFlags_NoCollapse |
                ImGuiWindowFlags_NoTitleBar;

            ImGui::PushStyleColor(ImGuiCol_WindowBg, { 0, 0, 0, 0 });
            ImGui::SetNextWindowPos({ stream_rect.x, stream_rect.y });
            ImGui::SetNextWindowSize({ stream_rect.w, 50 });
            label = to_string() << "Stream of " << rs2_stream_to_string(stream);
            ImGui::Begin(label.c_str(), nullptr, flags);

            if (model.streams[stream].show_stream_details)
            {
                label = to_string() << rs2_stream_to_string(stream) << " "
                    << stream_size.x << "x" << stream_size.y << ", "
                    << rs2_format_to_string(model.streams[stream].format) << ", "
                    << "Frame# " << model.streams[stream].frame_number << ", "
                    << "FPS:";
            }
            else
            {
                label = to_string() << rs2_stream_to_string(stream) << " (...)";
            }

            ImGui::Text("%s", label.c_str());
            model.streams[stream].show_stream_details = ImGui::IsItemHovered();

            if (model.streams[stream].show_stream_details)
            {
                ImGui::SameLine();

                label = to_string() << std::setprecision(2) << std::fixed << model.streams[stream].fps.get_fps();
                ImGui::Text("%s", label.c_str());
                if (ImGui::IsItemHovered())
                {
                    ImGui::SetTooltip("FPS is calculated based on timestamps and not viewer time");
                }
            }

            ImGui::SameLine((int)ImGui::GetWindowWidth() - 35);

            if (!layout.empty() && !model.fullscreen)
            {
                if (ImGui::Button("[+]", { 26, 20 }))
                {
                    model.fullscreen = true;
                    model.selected_stream = stream;
                }
                if (ImGui::IsItemHovered())
                {
                    ImGui::SetTooltip("Maximize stream to full-screen");
                }
            }
            else if (model.fullscreen)
            {
                if (ImGui::Button("[-]", { 26, 20 }))
                {
                    model.fullscreen = false;
                }
                if (ImGui::IsItemHovered())
                {
                    ImGui::SetTooltip("Minimize stream to tile-view");
                }
            }


            // Control metadata overlay widget
            ImGui::SameLine((int)ImGui::GetWindowWidth() - 140); // metadata GUI hint
            if (!layout.empty())
            {
                if (model.streams[stream].metadata_displayed)
                {
                    if (ImGui::Button("Hide Metadata", { 100, 20 }))
                        model.streams[stream].metadata_displayed = false;
                }
                else
                {
                    if (ImGui::Button("Show Metadata", { 100, 20 }))
                        model.streams[stream].metadata_displayed = true;
                }

                if (ImGui::IsItemHovered())
                    ImGui::SetTooltip("Show per-frame metadata");
            }

            if (model.streams[stream].show_stream_details)
            {
                label = to_string() << "Timestamp: " << std::fixed << std::setprecision(3) << model.streams[stream].timestamp
                    << ", Domain:";
                ImGui::Text("%s", label.c_str());

                ImGui::SameLine();
                auto domain = model.streams[stream].timestamp_domain;
                label = to_string() << rs2_timestamp_domain_to_string(domain);

                if (domain == RS2_TIMESTAMP_DOMAIN_SYSTEM_TIME)
                {
                    ImGui::PushStyleColor(ImGuiCol_Text, { 1.0f, 0.0f, 0.0f, 1.0f });
                    ImGui::Text("%s", label.c_str());
                    if (ImGui::IsItemHovered())
                    {
                        ImGui::SetTooltip("Hardware Timestamp unavailable! This is often an indication of inproperly applied Kernel patch.\nPlease refer to installation.md for mode information");
                    }
                    ImGui::PopStyleColor();
                }
                else
                {
                    ImGui::Text("%s", label.c_str());
                    if (ImGui::IsItemHovered())
                    {
                        ImGui::SetTooltip("Specifies the clock-domain for the timestamp (hardware-clock / system-time)");
                    }
                }
            }

            ImGui::End();
            ImGui::PopStyleColor();

<<<<<<< HEAD

=======
>>>>>>> 17f959ce
            ImGui::PushStyleColor(ImGuiCol_WindowBg, { 0, 0, 0, 0 });
            ImGui::SetNextWindowPos({ stream_rect.x, stream_rect.y + stream_rect.h - 30 });
            ImGui::SetNextWindowSize({ stream_rect.w, 30 });
            label = to_string() << "Footer for stream of " << rs2_stream_to_string(stream);
            ImGui::Begin(label.c_str(), nullptr, flags);

            auto&& stream_mv = model.streams[stream];

            if (stream_rect.contains(mouse.cursor))
            {
                std::stringstream ss;
                rect cursor_rect{ mouse.cursor.x, mouse.cursor.y };
                auto ts = cursor_rect.normalize(stream_rect);
                auto pixels = ts.unnormalize(stream_mv._normalized_zoom.unnormalize(stream_mv.get_stream_bounds()));
                auto x = (int)pixels.x;
                auto y = (int)pixels.y;

                ss << std::fixed << std::setprecision(0) << x << ", " << y;

                float val{};
                if (stream_mv.texture->try_pick(x, y, &val))
                {
                    ss << ", *p: 0x" << std::hex << val;
                    if (stream == RS2_STREAM_DEPTH && val > 0)
                    {
                        auto meters = (val * stream_mv.dev->depth_units);
                        ss << std::dec << ", ~"
                            << std::setprecision(2) << meters << " meters";
                    }
                }

                label = ss.str();
                ImGui::Text("%s", label.c_str());
            }

            // Since applying color map involve some actual processing on the incoming frame
            // we can't change the color map when the stream is frozen
            if (stream == RS2_STREAM_DEPTH && stream_mv.dev && !stream_mv.dev->is_paused())
            {
                ImGui::SameLine((int)ImGui::GetWindowWidth() - 150);
                ImGui::PushItemWidth(-1);
                if (ImGui::Combo("Color Map:", &model.streams[stream].color_map_idx, color_maps_names.data(), color_maps_names.size()))
                {
                    model.streams[stream].texture->cm = color_maps[model.streams[stream].color_map_idx];
                }
                ImGui::PopItemWidth();
            }

            ImGui::End();
            ImGui::PopStyleColor();

        }

        // Metadata overlay windows shall be drawn after textures to preserve z-buffer functionality
        for (auto &&kvp : layout)
        {
            if (model.streams[kvp.first].metadata_displayed)
                model.streams[kvp.first].show_metadata(mouse);
        }

        not_model.draw(w, h, selected_notification);

        ImGui::Render();


        glfwSwapBuffers(window);
    }

    // Stop all subdevices
    for (auto&& sub : model.subdevices)
    {
        if (sub->streaming)
            sub->stop();
    }

    // Cleanup
    ImGui_ImplGlfw_Shutdown();
    glfwTerminate();

    return EXIT_SUCCESS;
}
catch (const error & e)
{
    std::cerr << "RealSense error calling " << e.get_failed_function() << "(" << e.get_failed_args() << "):\n    " << e.what() << std::endl;
    return EXIT_FAILURE;
}<|MERGE_RESOLUTION|>--- conflicted
+++ resolved
@@ -701,11 +701,6 @@
                 try
                 {
                     list = ctx.query_devices();
-<<<<<<< HEAD
-=======
-
-                    device_names = get_devices_names(list);
->>>>>>> 17f959ce
 
                     device_names = get_devices_names(list);
                     
@@ -721,11 +716,7 @@
                         dev = nullptr;
                         model.reset();
 
-<<<<<<< HEAD
-                        if (list.size() > 0)
-=======
                         if(list.size() > 0)
->>>>>>> 17f959ce
                         {
                             dev = list[device_index];                  // Access first device
                             model = device_model(dev, error_message);  // Initialize device model
@@ -768,10 +759,6 @@
                             });
                         }
                     }
-<<<<<<< HEAD
-
-=======
->>>>>>> 17f959ce
                 }
                 catch (const error& e)
                 {
@@ -1098,11 +1085,6 @@
 
             ImGui::End();
             ImGui::PopStyleColor();
-
-<<<<<<< HEAD
-
-=======
->>>>>>> 17f959ce
             ImGui::PushStyleColor(ImGuiCol_WindowBg, { 0, 0, 0, 0 });
             ImGui::SetNextWindowPos({ stream_rect.x, stream_rect.y + stream_rect.h - 30 });
             ImGui::SetNextWindowSize({ stream_rect.w, 30 });
